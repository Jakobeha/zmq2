<<<<<<< HEAD
# 0.9.0 (unreleased)

This release will focus on API corrections and improving
documentation.

## Incompatible API changes

- The deprecated `Constants` enum has been removed from the API.

- Message allocation, e.g. `Message::new()` directly returns `Message`
  instead of `Result<Message>` and will panic on allocation failure,
  as is customary in Rust. Reported in #118 and fixed by #130.

## New and improved functionality

- `Message` now implements `From` for various types that have an
  obvious byte-level representation. This is possible due to the
  message allocation API change (see above).

- `Message::send()` now works on `Into<Message>` types, obsoleting
  `send_msg()` and `send_str()`.

## Deprecations

- `Message::send_msg()` and `send_str()` are deprecated in favor of
  `Message::send()`.
=======
# 0.8.1

This release fixes the remaining Windows-specific issues exposed by
our test suite, as well as improving API convenience a bit.

## New and improved functionality

- Should now work on Windows.
- `Message` now provides the `Eq` trait.
- `From<Error>` is now provided for `std::io::Error` (issue #136).
- There is now a type alias `PollEvents` mapping to `i16`. Use that
  instead of `i16` to refer to a set of poll events; in 0.9,
  `PollEvents` will become a separate type.
- `PollItem` now has methods `is_readable`, `is_writable` and
  `is_error`; use those in preference to using bit masking operations
  when applicable.
- New example zguide example `mspoller`.
- Some documentation improvements.
- There is now a Unix-specific test integrating `zmq` with Unix
  `poll(2)`.

## Incompatible API changes

There has been a minor API change that was deemed necessary for
cross-platform support and to fix broken parts of the API:

- There is now an internal `RawFd` type alias that maps to `RawFd` on
  Unixoids and `RawSocket` on Windows. `Socket::get_fd()` and
  `PollItem::from_fd()` now use that instead of `i64` and `c_int`,
  respectively.
>>>>>>> 2d9e9b42

# 0.8.0

This is a feature and bugfix release. The API has changed, partially
in slightly incompatible ways. Typical code, for some suitable value
of "typical", should still compile when it did with 0.7, but expect a
lot of warnings due to reduced mutability requirements for `Socket`
and `Context`.

Note that this release adds initial support for the Windows platform
(PR #124). While the code now compiles, the test suite is still broken
under Windows (issue #125).

Since these release notes have been assembled post-hoc, they are
highly likely to be incomplete.

## Incompatible API changes

The following methods of `Socket` changed:

- The deprecated `close()` method has been removed.
- `to_raw()` is now known as `into_raw()`.
- `borrow_raw()` is known as `as_mut_ptr()`, and takes a `&mut self`
  now.

## New and improved functionality

Note that the added `CURVE` and `GSSAPI` parts of the API are
conditional, depending on the compile-time detected capabilities of
libzmq.

- Most methods of `Socket` no longer require `&mut self`.
- `Context` now can be shared across threads
- rust-zmq should now work across a wider range of libzmq versions.
- More functions now have minimal documentation, but there is still
  lots of improvements to make in this area.
- Initial API coverage for encryption via the `Mechanism` and
  `CurveKeyPair` data types.
- Wrappers for the Z85 codec (`z85_encode` and `z85_decode`).
- New socket option accessors for:
  - `ZMQ_LAST_ENDPOINT`
  - `ZMQ_IMMEDIATE`
  - `ZMQ_PROBE_ROUTER`, `ZMQ_ROUTER_MANDATORY`
  - `ZMQ_RCVTIMEO`, `ZMQ_SNDTIMEO`
  - Various Kerberos (aka `GSSAPI`) and encryption-related (aka
    `CURVE`) options.
- New zguide examples `fileio3`, `msreader`, `rtdealer`, `lvcache`,
  `pathopub` and `pathosub`.
- There now is a test suite.

## Deprecations

`Constants` will be removed from public API in the next release; it
should not be needed in client code, since corresponding functionality
is provided in a higher-level form.

## Bugfixes

Yes, there have been bugs that were fixed; hopefully for the next
releases, a reasonably accurate list of those will be provided.

## Internals

Some redundancy in error handling and socket option handling has been
abstracted over using macros.<|MERGE_RESOLUTION|>--- conflicted
+++ resolved
@@ -1,4 +1,3 @@
-<<<<<<< HEAD
 # 0.9.0 (unreleased)
 
 This release will focus on API corrections and improving
@@ -25,7 +24,7 @@
 
 - `Message::send_msg()` and `send_str()` are deprecated in favor of
   `Message::send()`.
-=======
+
 # 0.8.1
 
 This release fixes the remaining Windows-specific issues exposed by
@@ -56,7 +55,6 @@
   Unixoids and `RawSocket` on Windows. `Socket::get_fd()` and
   `PollItem::from_fd()` now use that instead of `i64` and `c_int`,
   respectively.
->>>>>>> 2d9e9b42
 
 # 0.8.0
 
