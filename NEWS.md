<<<<<<< HEAD
# 0.9.0 (unreleased)

This release will focus on API corrections and improving
documentation.

## Incompatible API changes

- The deprecated `Constants` enum has been removed from the API.

- Message allocation, e.g. `Message::new()` directly returns `Message`
  instead of `Result<Message>` and will panic on allocation failure,
  as is customary in Rust. Reported in #118 and fixed by #130.

## New and improved functionality

- `Message` now implements `From` for various types that have an
  obvious byte-level representation. This is possible due to the
  message allocation API change (see above).

- `Message::send()` now works on `Into<Message>` types, obsoleting
  `send_msg()` and `send_str()`.

## Deprecations

- `Message::send_msg()` and `send_str()` are deprecated in favor of
  `Message::send()`.
=======
# 0.8.3

## New and improved functionality

- Support for the `zmq_socket_monitor` API.
- Added `PollItem::set_events`, which allows for constructing a `PollItem` from
  arbitrary file descriptors.
>>>>>>> 7b30b5e7

# 0.8.2

## New and improved functionality

- Support for the `ZMQ_PROBE_ROUTER` and `ZMQ_ROUTER_MANDATORY` socket
  options.
- `zmq_disconnect` is now exposed as `Socket::disconnect`.

## Bug fixes

- Fix build on OpenBSD (issue #170).
- Account for OpenBSD not defining `EPROTO`.
- Fix build for 32-bit Windows.
- Handle `EINTR` in `Error::from_raw` (issue #174).
- Alignment of `zmq_msg_t` FFI type fixed.
- Fix `build.rs` to portably construct paths, instead of hard-coding
  slash as path separator.

# 0.8.1

This release fixes the remaining Windows-specific issues exposed by
our test suite, as well as improving API convenience a bit.

## New and improved functionality

- Should now work on Windows.
- `Message` now provides the `Eq` trait.
- `From<Error>` is now provided for `std::io::Error` (issue #136).
- There is now a type alias `PollEvents` mapping to `i16`. Use that
  instead of `i16` to refer to a set of poll events; in 0.9,
  `PollEvents` will become a separate type.
- `PollItem` now has methods `is_readable`, `is_writable` and
  `is_error`; use those in preference to using bit masking operations
  when applicable.
- New example zguide example `mspoller`.
- Some documentation improvements.
- There is now a Unix-specific test integrating `zmq` with Unix
  `poll(2)`.

## Incompatible API changes

There has been a minor API change that was deemed necessary for
cross-platform support and to fix broken parts of the API:

- There is now an internal `RawFd` type alias that maps to `RawFd` on
  Unixoids and `RawSocket` on Windows. `Socket::get_fd()` and
  `PollItem::from_fd()` now use that instead of `i64` and `c_int`,
  respectively.

# 0.8.0

This is a feature and bugfix release. The API has changed, partially
in slightly incompatible ways. Typical code, for some suitable value
of "typical", should still compile when it did with 0.7, but expect a
lot of warnings due to reduced mutability requirements for `Socket`
and `Context`.

Note that this release adds initial support for the Windows platform
(PR #124). While the code now compiles, the test suite is still broken
under Windows (issue #125).

Since these release notes have been assembled post-hoc, they are
highly likely to be incomplete.

## Incompatible API changes

The following methods of `Socket` changed:

- The deprecated `close()` method has been removed.
- `to_raw()` is now known as `into_raw()`.
- `borrow_raw()` is known as `as_mut_ptr()`, and takes a `&mut self`
  now.

## New and improved functionality

Note that the added `CURVE` and `GSSAPI` parts of the API are
conditional, depending on the compile-time detected capabilities of
libzmq.

- Most methods of `Socket` no longer require `&mut self`.
- `Context` now can be shared across threads
- rust-zmq should now work across a wider range of libzmq versions.
- More functions now have minimal documentation, but there is still
  lots of improvements to make in this area.
- Initial API coverage for encryption via the `Mechanism` and
  `CurveKeyPair` data types.
- Wrappers for the Z85 codec (`z85_encode` and `z85_decode`).
- New socket option accessors for:
  - `ZMQ_LAST_ENDPOINT`
  - `ZMQ_IMMEDIATE`
  - `ZMQ_PROBE_ROUTER`, `ZMQ_ROUTER_MANDATORY`
  - `ZMQ_RCVTIMEO`, `ZMQ_SNDTIMEO`
  - Various Kerberos (aka `GSSAPI`) and encryption-related (aka
    `CURVE`) options.
- New zguide examples `fileio3`, `msreader`, `rtdealer`, `lvcache`,
  `pathopub` and `pathosub`.
- There now is a test suite.

## Deprecations

`Constants` will be removed from public API in the next release; it
should not be needed in client code, since corresponding functionality
is provided in a higher-level form.

## Bugfixes

Yes, there have been bugs that were fixed; hopefully for the next
releases, a reasonably accurate list of those will be provided.

## Internals

Some redundancy in error handling and socket option handling has been
abstracted over using macros.<|MERGE_RESOLUTION|>--- conflicted
+++ resolved
@@ -1,4 +1,3 @@
-<<<<<<< HEAD
 # 0.9.0 (unreleased)
 
 This release will focus on API corrections and improving
@@ -25,7 +24,7 @@
 
 - `Message::send_msg()` and `send_str()` are deprecated in favor of
   `Message::send()`.
-=======
+
 # 0.8.3
 
 ## New and improved functionality
@@ -33,7 +32,6 @@
 - Support for the `zmq_socket_monitor` API.
 - Added `PollItem::set_events`, which allows for constructing a `PollItem` from
   arbitrary file descriptors.
->>>>>>> 7b30b5e7
 
 # 0.8.2
 
