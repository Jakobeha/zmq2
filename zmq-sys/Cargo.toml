[package]
name = "zmq-sys"
version = "0.11.0"
authors = [
    "a.rottmann@gmx.at",
    "erick.tryzelaar@gmail.com",
]
license = "MIT/Apache-2.0"
description = "Low-level bindings to the zeromq library"
keywords = ["ffi", "bindings"]
categories = ["external-ffi-bindings"]
repository = "https://github.com/erickt/rust-zmq"
build = "build/main.rs"
links = "zmq"

[features]
# Build libzmq from source with encryption support via libsodium.
vendored = ['zeromq-src', 'libsodium-sys-stable']

[dependencies]
libc = "0.2.15"
libsodium-sys-stable = { version = "1.0", optional = true }

[build-dependencies]
<<<<<<< HEAD
metadeps = "1"
zeromq-src = { version = "0.2.0", optional = true }
=======
system-deps = "6"
zeromq-src = { version = "0.1.7", optional = true }
>>>>>>> f03c76ac

[package.metadata.system-deps]
libzmq = "4.1"<|MERGE_RESOLUTION|>--- conflicted
+++ resolved
@@ -22,13 +22,8 @@
 libsodium-sys-stable = { version = "1.0", optional = true }
 
 [build-dependencies]
-<<<<<<< HEAD
-metadeps = "1"
-zeromq-src = { version = "0.2.0", optional = true }
-=======
 system-deps = "6"
 zeromq-src = { version = "0.1.7", optional = true }
->>>>>>> f03c76ac
 
 [package.metadata.system-deps]
 libzmq = "4.1"