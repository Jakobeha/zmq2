[package]
name = "zmq"
<<<<<<< HEAD
version = "0.9.0"
=======
version = "0.8.3"
>>>>>>> 7b30b5e7
authors = [
    "a.rottmann@gmx.at",
    "erick.tryzelaar@gmail.com",
]
license = "MIT/Apache-2.0"
description = "High-level bindings to the zeromq library"
keywords = ["bindings", "protocol"]
repository = "https://github.com/erickt/rust-zmq"
readme = "README.md"
build = "build.rs"

[[example]]
name = "helloworld_client"
path = "examples/zguide/helloworld_client/main.rs"

[[example]]
name = "helloworld_server"
path = "examples/zguide/helloworld_server/main.rs"

[[example]]
name = "monitor"
path = "examples/zguide/monitor/main.rs"

[[example]]
name = "msreader"
path = "examples/zguide/msreader/main.rs"

[[example]]
name = "mspoller"
path = "examples/zguide/mspoller/main.rs"

[[example]]
name = "pathopub"
path = "examples/zguide/pathopub/main.rs"

[[example]]
name = "pathosub"
path = "examples/zguide/pathosub/main.rs"

[[example]]
name = "lvcache"
path = "examples/zguide/lvcache/main.rs"

[[example]]
name = "msgsend"
path = "examples/msgsend/main.rs"

[[example]]
name = "stream-logserver"
path = "examples/stream/logserver.rs"

[[example]]
name = "tasksink"
path = "examples/zguide/tasksink/main.rs"

[[example]]
name = "taskvent"
path = "examples/zguide/taskvent/main.rs"

[[example]]
name = "taskwork"
path = "examples/zguide/taskwork/main.rs"

[[example]]
name = "version"
path = "examples/zguide/version/main.rs"

[[example]]
name = "weather_client"
path = "examples/zguide/weather_client/main.rs"

[[example]]
name = "weather_server"
path = "examples/zguide/weather_server/main.rs"

[features]
unstable = []
default = ["zmq_has"]
zmq_has = [] # zmq_has was added in zeromq 4.1.
unstable-testing = ["compiletest_rs", "unstable"]

[[example]]
name = "rtdealer"
path = "examples/zguide/rtdealer/main.rs"

[[example]]
name = "fileio3"
path = "examples/zguide/fileio3/main.rs"

[[example]]
name = "rrclient"
path = "examples/zguide/rrclient/main.rs"

[[example]]
name = "rrworker"
path = "examples/zguide/rrworker/main.rs"

[[example]]
name = "rrbroker"
path = "examples/zguide/rrbroker/main.rs"

[[example]]
name = "msgqueue"
path = "examples/zguide/msgqueue/main.rs"

[[example]]
name = "wuproxy"
path = "examples/zguide/wuproxy/main.rs"

[[example]]
name = "tasksink2"
path = "examples/zguide/tasksink2/main.rs"

[[example]]
name = "taskwork2"
path = "examples/zguide/taskwork2/main.rs"

[[example]]
name = "mtserver"
path = "examples/zguide/mtserver/main.rs"

[[example]]
name = "mtrelay"
path = "examples/zguide/mtrelay/main.rs"

[[example]]
name = "syncpub"
path = "examples/zguide/syncpub/main.rs"

[[example]]
name = "syncsub"
path = "examples/zguide/syncsub/main.rs"

[[example]]
name = "psenvpub"
path = "examples/zguide/psenvpub/main.rs"

[[example]]
name="psenvsub"
path="examples/zguide/psenvsub/main.rs"

[[example]]
name="rtreq"
path="examples/zguide/rtreq/main.rs"

[[example]]
name="lbbroker"
path="examples/zguide/lbbroker/main.rs"

[[example]]
name="asyncsrv"
path="examples/zguide/asyncsrv/main.rs"

[dependencies]
libc = "0.2.15"
log = "0.4.3"
<<<<<<< HEAD
zmq-sys = { version = "0.9.0", path = "zmq-sys" }
compiletest_rs = { version = "0.*", optional = true }
clippy = { version = "0.*", optional = true }
bitflags = "0.7"
=======
zmq-sys = { version = "0.8.2", path = "zmq-sys" }
compiletest_rs = { version = "0.3", optional = true }
>>>>>>> 7b30b5e7

[build-dependencies]
zmq-sys = { version = "0.9.0", path = "zmq-sys" }

[dev-dependencies]
env_logger = "0.5"
<<<<<<< HEAD
quickcheck = "0.6.2"
rand = "0.5"
tempfile = "3.0"
=======
quickcheck = "0.6"
rand = "0.5"
tempfile = "3"
>>>>>>> 7b30b5e7
timebomb = "0.1.2"
nix = "0.11"<|MERGE_RESOLUTION|>--- conflicted
+++ resolved
@@ -1,10 +1,6 @@
 [package]
 name = "zmq"
-<<<<<<< HEAD
 version = "0.9.0"
-=======
-version = "0.8.3"
->>>>>>> 7b30b5e7
 authors = [
     "a.rottmann@gmx.at",
     "erick.tryzelaar@gmail.com",
@@ -161,29 +157,17 @@
 [dependencies]
 libc = "0.2.15"
 log = "0.4.3"
-<<<<<<< HEAD
 zmq-sys = { version = "0.9.0", path = "zmq-sys" }
-compiletest_rs = { version = "0.*", optional = true }
-clippy = { version = "0.*", optional = true }
+compiletest_rs = { version = "0.3", optional = true }
 bitflags = "0.7"
-=======
-zmq-sys = { version = "0.8.2", path = "zmq-sys" }
-compiletest_rs = { version = "0.3", optional = true }
->>>>>>> 7b30b5e7
 
 [build-dependencies]
 zmq-sys = { version = "0.9.0", path = "zmq-sys" }
 
 [dev-dependencies]
 env_logger = "0.5"
-<<<<<<< HEAD
-quickcheck = "0.6.2"
-rand = "0.5"
-tempfile = "3.0"
-=======
 quickcheck = "0.6"
 rand = "0.5"
 tempfile = "3"
->>>>>>> 7b30b5e7
 timebomb = "0.1.2"
 nix = "0.11"