--- conflicted
+++ resolved
@@ -67,13 +67,9 @@
 path = "examples/zguide/weather_server/main.rs"
 
 [features]
-<<<<<<< HEAD
 unstable = []
-=======
 default = ["zmq_has"]
-zmq_has = []
-unstable = ["clippy"]
->>>>>>> 830530c5
+zmq_has = [] # zmq_has was added in zeromq 4.1.
 unstable-testing = ["compiletest_rs", "unstable"]
 #unstable-testing = ["clippy", "compiletest_rs", "unstable"]
 
@@ -93,10 +89,6 @@
 clippy = { version = "0.*", optional = true }
 
 [build-dependencies]
-<<<<<<< HEAD
-libc = "0.2.15"
-=======
->>>>>>> 830530c5
 zmq-sys = { version = "0.8.0", path = "zmq-sys" }
 
 [dev-dependencies]
