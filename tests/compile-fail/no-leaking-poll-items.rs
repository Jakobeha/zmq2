extern crate zmq;

fn main() {
    let context = zmq::Context::new();
    let _poll_item = {
        let socket = context.socket(zmq::PAIR).unwrap();
<<<<<<< HEAD
        socket.as_poll_item(zmq::POLLIN)
    }; //~ ERROR `socket` does not live long enough
=======
        socket.as_poll_item(0)
    }; //~^ ERROR `socket` does not live long enough [E0597]
>>>>>>> 7b30b5e7
}<|MERGE_RESOLUTION|>--- conflicted
+++ resolved
@@ -4,11 +4,6 @@
     let context = zmq::Context::new();
     let _poll_item = {
         let socket = context.socket(zmq::PAIR).unwrap();
-<<<<<<< HEAD
         socket.as_poll_item(zmq::POLLIN)
-    }; //~ ERROR `socket` does not live long enough
-=======
-        socket.as_poll_item(0)
     }; //~^ ERROR `socket` does not live long enough [E0597]
->>>>>>> 7b30b5e7
 }