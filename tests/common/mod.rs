#![allow(dead_code)]

extern crate env_logger;
pub extern crate timebomb;

use std::sync::{Once, ONCE_INIT};

static LOGGER_INIT: Once = ONCE_INIT;

#[macro_export]
macro_rules! test {
    ($name:ident, $block:block) => {
        #[test]
        fn $name() {
            $crate::common::ensure_env_logger_initialized();
            $crate::common::timebomb::timeout_ms(|| $block, 10000);
        }
    };
}

pub fn ensure_env_logger_initialized() {
<<<<<<< HEAD
    LOGGER_INIT.call_once(|| env_logger::init());
=======
    LOGGER_INIT.call_once(env_logger::init);
>>>>>>> 7b30b5e7
}<|MERGE_RESOLUTION|>--- conflicted
+++ resolved
@@ -19,9 +19,5 @@
 }
 
 pub fn ensure_env_logger_initialized() {
-<<<<<<< HEAD
-    LOGGER_INIT.call_once(|| env_logger::init());
-=======
     LOGGER_INIT.call_once(env_logger::init);
->>>>>>> 7b30b5e7
 }