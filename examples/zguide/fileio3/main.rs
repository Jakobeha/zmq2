--- conflicted
+++ resolved
@@ -130,11 +130,7 @@
         println!("Generating temporary data...");
         let mut file = tempfile().unwrap();
         // Prepare some random test data of appropriate size
-<<<<<<< HEAD
-        file.write(random_string(10 * CHUNK_SIZE).as_bytes())
-=======
         file.write_all(random_string(10 * CHUNK_SIZE).as_bytes())
->>>>>>> 7b30b5e7
             .unwrap();
 
         // Start server thread
