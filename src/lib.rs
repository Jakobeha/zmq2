--- conflicted
+++ resolved
@@ -1027,7 +1027,6 @@
     }
 }
 
-<<<<<<< HEAD
 impl<'a> From<&'a [u8]> for Message {
     fn from(msg: &'a [u8]) -> Self {
         Message::from_slice(msg)
@@ -1059,7 +1058,7 @@
         v.clone().into()
     }
 }
-=======
+
 /// Type representing pending socket events.
 ///
 /// # Compatibility
@@ -1067,7 +1066,6 @@
 /// This is currently a type alias for backwards compatibility, but
 /// will be changed to be a distinct type in the `0.9` series.
 pub type PollEvents = i16;
->>>>>>> a7f46e06
 
 /// For `poll()`, specifies to signal when a message/some data can be read from
 /// a socket.
