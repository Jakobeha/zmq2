//! Module: zmq

#![cfg_attr(feature = "unstable", feature(plugin))]
#![cfg_attr(feature = "clippy", plugin(clippy))]
#![allow(trivial_numeric_casts)]
#![cfg_attr(feature = "clippy", allow(needless_lifetimes))]

#[macro_use]
extern crate bitflags;

#[macro_use]
extern crate log;

extern crate libc;
extern crate zmq_sys;

use libc::{c_int, c_long, c_short};
use std::ffi;
use std::fmt;
use std::marker::PhantomData;
use std::os::raw::c_void;
use std::result;
use std::string::FromUtf8Error;
use std::{mem, ptr, str};
use std::sync::Arc;

use zmq_sys::{errno, RawFd};

macro_rules! zmq_try {
    ($($tt:tt)*) => {{
        let rc = $($tt)*;
        if rc == -1 {
            return Err(::errno_to_error());
        }
        rc
    }}
}

mod sockopt;
mod message;

pub use SocketType::*;
pub use message::Message;
use message::msg_ptr;

/// `zmq`-specific Result type.
pub type Result<T> = result::Result<T, Error>;

/// Socket types
#[allow(non_camel_case_types)]
#[derive(Clone, Debug, PartialEq)]
pub enum SocketType {
    PAIR   = 0,
    PUB    = 1,
    SUB    = 2,
    REQ    = 3,
    REP    = 4,
    DEALER = 5,
    ROUTER = 6,
    PULL   = 7,
    PUSH   = 8,
    XPUB   = 9,
    XSUB   = 10,
    STREAM = 11,
}

impl Copy for SocketType {}

/// Flag for socket `send` methods that specifies non-blocking mode.
pub static DONTWAIT: i32 = 1;
/// Flag for socket `send` methods that specifies that more frames of a
/// multipart message will follow.
pub static SNDMORE: i32 = 2;

/// Raw 0MQ socket option constants.
#[allow(non_camel_case_types,dead_code)]
#[derive(Clone, Debug, PartialEq)]
enum Constants {
    ZMQ_AFFINITY                 = 4,
    ZMQ_IDENTITY                 = 5,
    ZMQ_SUBSCRIBE                = 6,
    ZMQ_UNSUBSCRIBE              = 7,
    ZMQ_RATE                     = 8,
    ZMQ_RECOVERY_IVL             = 9,
    ZMQ_SNDBUF                   = 11,
    ZMQ_RCVBUF                   = 12,
    ZMQ_RCVMORE                  = 13,
    ZMQ_FD                       = 14,
    ZMQ_EVENTS                   = 15,
    ZMQ_TYPE                     = 16,
    ZMQ_LINGER                   = 17,
    ZMQ_RECONNECT_IVL            = 18,
    ZMQ_BACKLOG                  = 19,
    ZMQ_RECONNECT_IVL_MAX        = 21,
    ZMQ_MAXMSGSIZE               = 22,
    ZMQ_SNDHWM                   = 23,
    ZMQ_RCVHWM                   = 24,
    ZMQ_MULTICAST_HOPS           = 25,
    ZMQ_RCVTIMEO                 = 27,
    ZMQ_SNDTIMEO                 = 28,
    ZMQ_LAST_ENDPOINT            = 32,
    ZMQ_ROUTER_MANDATORY         = 33,
    ZMQ_TCP_KEEPALIVE            = 34,
    ZMQ_TCP_KEEPALIVE_CNT        = 35,
    ZMQ_TCP_KEEPALIVE_IDLE       = 36,
    ZMQ_TCP_KEEPALIVE_INTVL      = 37,
    ZMQ_IMMEDIATE                = 39,
    ZMQ_XPUB_VERBOSE             = 40,
    ZMQ_ROUTER_RAW               = 41,
    ZMQ_IPV6                     = 42,
    ZMQ_MECHANISM                = 43,
    ZMQ_PLAIN_SERVER             = 44,
    ZMQ_PLAIN_USERNAME           = 45,
    ZMQ_PLAIN_PASSWORD           = 46,
    ZMQ_CURVE_SERVER             = 47,
    ZMQ_CURVE_PUBLICKEY          = 48,
    ZMQ_CURVE_SECRETKEY          = 49,
    ZMQ_CURVE_SERVERKEY          = 50,
    ZMQ_PROBE_ROUTER             = 51,
    ZMQ_REQ_CORRELATE            = 52,
    ZMQ_REQ_RELAXED              = 53,
    ZMQ_CONFLATE                 = 54,
    ZMQ_ZAP_DOMAIN               = 55,
    ZMQ_ROUTER_HANDOVER          = 56,
    ZMQ_TOS                      = 57,
    ZMQ_CONNECT_RID              = 61,
    ZMQ_GSSAPI_SERVER            = 62,
    ZMQ_GSSAPI_PRINCIPAL         = 63,
    ZMQ_GSSAPI_SERVICE_PRINCIPAL = 64,
    ZMQ_GSSAPI_PLAINTEXT         = 65,
    ZMQ_HANDSHAKE_IVL            = 66,
    ZMQ_SOCKS_PROXY              = 68,
    ZMQ_XPUB_NODROP              = 69,

    ZMQ_MSG_MORE                 = 1,
    ZMQ_MSG_SHARED               = 128,
    ZMQ_MSG_MASK                 = 129,
}

impl Copy for Constants {}

impl Constants {
    pub fn to_raw(&self) -> i32 {
        *self as i32
    }
}

/// Security Mechanism
#[allow(non_camel_case_types)]
#[derive(Clone, Debug, PartialEq)]
pub enum Mechanism {
    ZMQ_NULL   = 0,
    ZMQ_PLAIN  = 1,
    ZMQ_CURVE  = 2,
    ZMQ_GSSAPI = 3,
}

impl Copy for Mechanism {}


/// An error returned by a 0MQ API function.
#[derive(Clone, Eq, PartialEq)]
pub enum Error {
    EACCES          = errno::EACCES as isize,
    EADDRINUSE      = errno::EADDRINUSE as isize,
    EAGAIN          = errno::EAGAIN as isize,
    EBUSY           = errno::EBUSY as isize,
    ECONNREFUSED    = errno::ECONNREFUSED as isize,
    EFAULT          = errno::EFAULT as isize,
    EINTR           = errno::EINTR as isize,
    EHOSTUNREACH    = errno::EHOSTUNREACH as isize,
    EINPROGRESS     = errno::EINPROGRESS as isize,
    EINVAL          = errno::EINVAL as isize,
    EMFILE          = errno::EMFILE as isize,
    EMSGSIZE        = errno::EMSGSIZE as isize,
    ENAMETOOLONG    = errno::ENAMETOOLONG as isize,
    ENODEV          = errno::ENODEV as isize,
    ENOENT          = errno::ENOENT as isize,
    ENOMEM          = errno::ENOMEM as isize,
    ENOTCONN        = errno::ENOTCONN as isize,
    ENOTSOCK        = errno::ENOTSOCK as isize,
    EPROTO          = errno::EPROTO as isize,
    EPROTONOSUPPORT = errno::EPROTONOSUPPORT as isize,
    ENOTSUP         = errno::ENOTSUP as isize,
    ENOBUFS         = errno::ENOBUFS as isize,
    ENETDOWN        = errno::ENETDOWN as isize,
    EADDRNOTAVAIL   = errno::EADDRNOTAVAIL as isize,

    // native zmq error codes
    EFSM            = errno::EFSM as isize,
    ENOCOMPATPROTO  = errno::ENOCOMPATPROTO as isize,
    ETERM           = errno::ETERM as isize,
    EMTHREAD        = errno::EMTHREAD as isize,
}

impl Copy for Error {}

impl Error {
    pub fn to_raw(&self) -> i32 {
        *self as i32
    }

    pub fn from_raw(raw: i32) -> Error {
        #![cfg_attr(feature = "clippy", allow(match_same_arms))]
        match raw {
            errno::EACCES             => Error::EACCES,
            errno::EADDRINUSE         => Error::EADDRINUSE,
            errno::EAGAIN             => Error::EAGAIN,
            errno::EBUSY              => Error::EBUSY,
            errno::ECONNREFUSED       => Error::ECONNREFUSED,
            errno::EFAULT             => Error::EFAULT,
            errno::EHOSTUNREACH       => Error::EHOSTUNREACH,
            errno::EINPROGRESS        => Error::EINPROGRESS,
            errno::EINVAL             => Error::EINVAL,
            errno::EMFILE             => Error::EMFILE,
            errno::EMSGSIZE           => Error::EMSGSIZE,
            errno::ENAMETOOLONG       => Error::ENAMETOOLONG,
            errno::ENODEV             => Error::ENODEV,
            errno::ENOENT             => Error::ENOENT,
            errno::ENOMEM             => Error::ENOMEM,
            errno::ENOTCONN           => Error::ENOTCONN,
            errno::ENOTSOCK           => Error::ENOTSOCK,
            errno::EPROTO             => Error::EPROTO,
            errno::EPROTONOSUPPORT    => Error::EPROTONOSUPPORT,
            errno::ENOTSUP            => Error::ENOTSUP,
            errno::ENOBUFS            => Error::ENOBUFS,
            errno::ENETDOWN           => Error::ENETDOWN,
            errno::EADDRNOTAVAIL      => Error::EADDRNOTAVAIL,
            156384714                => Error::EPROTONOSUPPORT,
            156384715                => Error::ENOBUFS,
            156384716                => Error::ENETDOWN,
            156384717                => Error::EADDRINUSE,
            156384718                => Error::EADDRNOTAVAIL,
            156384719                => Error::ECONNREFUSED,
            156384720                => Error::EINPROGRESS,
            156384721                => Error::ENOTSOCK,
            156384763                => Error::EFSM,
            156384764                => Error::ENOCOMPATPROTO,
            156384765                => Error::ETERM,
            156384766                => Error::EMTHREAD,

            x => {
                unsafe {
                    let s = zmq_sys::zmq_strerror(x);
                    panic!("unknown error [{}]: {}",
                        x,
                        str::from_utf8(ffi::CStr::from_ptr(s).to_bytes()).unwrap()
                    )
                }
            }
        }
    }
}

impl std::error::Error for Error {
    fn description(&self) -> &str {
        unsafe {
            let s = zmq_sys::zmq_strerror(*self as c_int);
            let v: &'static [u8] =
                mem::transmute(ffi::CStr::from_ptr(s).to_bytes());
            str::from_utf8(v).unwrap()
        }
    }
}

impl std::fmt::Display for Error {
    fn fmt(&self, f: &mut fmt::Formatter) -> fmt::Result {
        unsafe {
            let s = zmq_sys::zmq_strerror(*self as c_int);
            let v: &'static [u8] =
                mem::transmute(ffi::CStr::from_ptr(s).to_bytes());
            write!(f, "{}", str::from_utf8(v).unwrap())
        }
    }
}

impl fmt::Debug for Error {
    /// Return the error string for an error.
    fn fmt(&self, f: &mut fmt::Formatter) -> fmt::Result {
        unsafe {
            let s = zmq_sys::zmq_strerror(*self as c_int);
            write!(f, "{}",
                   str::from_utf8(ffi::CStr::from_ptr(s).to_bytes()).unwrap())
        }
    }
}

impl From<Error> for std::io::Error {
    fn from(error: Error) -> Self {
        use std::io::ErrorKind;

        let kind = match error {
            Error::ENOENT => ErrorKind::NotFound,
            Error::EACCES => ErrorKind::PermissionDenied,
            Error::ECONNREFUSED => ErrorKind::ConnectionRefused,
            Error::ENOTCONN => ErrorKind::NotConnected,
            Error::EADDRINUSE => ErrorKind::AddrInUse,
            Error::EADDRNOTAVAIL => ErrorKind::AddrNotAvailable,
            Error::EAGAIN => ErrorKind::WouldBlock,
            Error::EINVAL => ErrorKind::InvalidInput,
            Error::EINTR => ErrorKind::Interrupted,
            _ => ErrorKind::Other
        };
        // TODO: With rust 1.14 and up there is an optimization
        // opportunity using `std::io::Error: From<ErrorKind>` when
        // `kind != Other`. We should do that once 1.14 has been
        // stable for a bit.
        std::io::Error::new(kind, error)
    }
}

fn errno_to_error() -> Error {
    Error::from_raw(unsafe { zmq_sys::zmq_errno() })
}

/// Return the current zeromq version, as `(major, minor, patch)`.
pub fn version() -> (i32, i32, i32) {
    let mut major = 0;
    let mut minor = 0;
    let mut patch = 0;

    unsafe {
        zmq_sys::zmq_version(&mut major, &mut minor, &mut patch);
    }

    (major as i32, minor as i32, patch as i32)
}

struct RawContext {
    ctx: *mut c_void,
}

impl RawContext {
    fn destroy(&self) -> Result<()> {
        zmq_try!(unsafe { zmq_sys::zmq_ctx_destroy(self.ctx) });
        Ok(())
    }
}

unsafe impl Send for RawContext {}
unsafe impl Sync for RawContext {}

impl Drop for RawContext {
    fn drop(&mut self) {
        debug!("context dropped");
        let mut e = self.destroy();
        while e == Err(Error::EINTR) {
            e = self.destroy();
        }
    }
}

/// Handle for a 0MQ context, used to create sockets.
///
/// It is thread safe, and can be safely cloned and shared. Each clone
/// references the same underlying C context. Internally, an `Arc` is
/// used to implement this in a threadsafe way.
///
/// Also note that this binding deviates from the C API in that each
/// socket created from a context initially owns a clone of that
/// context. This reference is kept to avoid a potential deadlock
/// situation that would otherwise occur:
///
/// Destroying the underlying C context is an operation which
/// blocks waiting for all sockets created from it to be closed
/// first. If one of the sockets belongs to thread issuing the
/// destroy operation, you have established a deadlock.
///
/// You can still deadlock yourself (or intentionally close sockets in
/// other threads, see `zmq_ctx_destroy`(3)) by explicitly calling
/// `Context::destroy`.
///
#[derive(Clone)]
pub struct Context {
    raw: Arc<RawContext>,
}

impl Context {
    /// Create a new reference-counted context handle.
    pub fn new() -> Context {
        Context {
            raw: Arc::new(RawContext {
                ctx: unsafe { zmq_sys::zmq_ctx_new() }
            })
        }
    }

    /// Create a new socket.
    ///
    /// Note that the returned socket keeps a an `Arc` reference to
    /// the context it was created from, and will keep that context
    /// from being dropped while being live.
    pub fn socket(&self, socket_type: SocketType) -> Result<Socket> {
        let sock = unsafe { zmq_sys::zmq_socket(self.raw.ctx, socket_type as c_int) };

        if sock.is_null() {
            return Err(errno_to_error());
        }

        Ok(Socket {
            sock: sock,
            context: Some(self.clone()),
            owned: true,
        })
    }

    /// Try to destroy the context. This is different than the destructor; the
    /// destructor will loop when zmq_ctx_destroy returns EINTR.
    pub fn destroy(&mut self) -> Result<()> {
        self.raw.destroy()
    }
}

impl Default for Context {
    fn default() -> Self {
        Context::new()
    }
}

/// A socket, the central object in 0MQ.
pub struct Socket {
    sock: *mut c_void,
    // The `context` field is never accessed, but implicitly does
    // reference counting via the `Drop` trait.
    #[allow(dead_code)]
    context: Option<Context>,
    owned: bool,
}

unsafe impl Send for Socket {}

impl Drop for Socket {
    fn drop(&mut self) {
        if self.owned {
            if unsafe { zmq_sys::zmq_close(self.sock) } == -1 {
                panic!(errno_to_error());
            } else {
                debug!("socket dropped");
            }
        }
    }
}

macro_rules! sockopt_getter {
    ( $(#[$meta:meta])*
      pub $getter:ident => $constant_name:ident as $ty:ty
    ) => {
        $(#[$meta])*
        pub fn $getter(&self) -> Result<$ty> {
            <$ty as sockopt::Getter>::get(self.sock, Constants::$constant_name.to_raw())
        }
    };
}

macro_rules! sockopt_setter {
    ( $(#[$meta:meta])*
      pub $setter:ident => $constant_name:ident as $ty:ty
    ) => {
        $(#[$meta])*
        pub fn $setter(&self, value: $ty) -> Result<()> {
            <$ty as sockopt::Setter>::set(self.sock, Constants::$constant_name.to_raw(), value)
        }
    };
}

macro_rules! sockopt_seq {
    ( META { $($meta:meta)* }, ) => ();
    ( META { $($meta:meta)* }, if $feature:ident { $($inner:tt)* },
      $($rest:tt)*
    ) => {
        sockopt_seq!(META { cfg($feature = "1") $($meta)* }, $($inner)*);
        sockopt_seq!(META { $($meta)* }, $($rest)*);
    };
    ( META { $($meta:meta)* }, $(#[$item_meta:meta])* (_, $setter:ident) => $constant_name:ident as $ty:ty,
      $($rest:tt)*
    ) => {
        sockopt_setter! {
            $(#[$meta])* $(#[$item_meta])*
            pub $setter => $constant_name as $ty
        }
        sockopt_seq!(META { $($meta)* }, $($rest)*);
    };
    ( META { $($meta:meta)* }, $(#[$item_meta:meta])* ($getter:ident) => $constant_name:ident as $ty:ty,
      $($rest:tt)*
    ) => {
        sockopt_getter! {
            $(#[$meta])* $(#[$item_meta])*
            pub $getter => $constant_name as $ty
        }
        sockopt_seq!(META { $($meta)* }, $($rest)*);
    };
    ( META { $($meta:meta)* }, $(#[$item_meta:meta])* ($getter:ident, $setter:ident) => $constant_name:ident as $ty:ty,
      $($rest:tt)*
    ) => {
        sockopt_getter! {
            $(#[$meta])* $(#[$item_meta])*
            pub $getter => $constant_name as $ty
        }
        sockopt_setter! {
            $(#[$meta])* $(#[$item_meta])*
            pub $setter => $constant_name as $ty
        }
        sockopt_seq!(META { $($meta)* }, $($rest)*);
    };
}

macro_rules! sockopts {
    () => ();
    ( $($rest:tt)* ) => {
        sockopt_seq!(META {}, $($rest)*);
    };
}

/// Sendable over a `Socket`.
///
/// A type can implement this trait there is an especially efficient
/// implementation for sending it as a message over a zmq socket.
///
/// If the type needs to be directly passed to `Socket::send()`, but
/// the overhead of allocating a `Message` instance is not an issue,
/// `Into<Message>` should be implemented instead.
///
pub trait Sendable {
    fn send(self, socket: &Socket, flags: i32) -> Result<()>;
}

impl<T> Sendable for T where T: Into<Message> {
    fn send(self, socket: &Socket, flags: i32) -> Result<()> {
        let mut msg = self.into();
        zmq_try!(unsafe { zmq_sys::zmq_msg_send(&mut msg.msg, socket.sock, flags as c_int) });
        Ok(())
    }
}

impl Socket {
    /// Consume the Socket and return the raw socket pointer.
    ///
    /// Failure to close the raw socket manually or call `from_raw`
    /// will lead to a memory leak. Also note that is function
    /// relinquishes the reference on the context is was created from.
    pub fn into_raw(mut self) -> *mut c_void {
        self.owned = false;
        self.sock
    }

    /// Create a Socket from a raw socket pointer.
    ///
    /// The Socket assumes ownership of the pointer and will close the socket
    /// when it is dropped. The returned socket will not reference any context.
    pub unsafe fn from_raw(sock: *mut c_void) -> Socket {
        Socket {
            sock: sock,
            context: None,
            owned: true,
        }
    }

    /// Return the inner pointer to this Socket.
    ///
    /// **WARNING**:
    /// It is your responsibility to make sure that the underlying
    /// memory is not freed too early.
    pub fn as_mut_ptr(&mut self) -> *mut c_void {
        self.sock
    }

    /// Accept connections on a socket.
    pub fn bind(&self, endpoint: &str) -> Result<()> {
        let c_str = ffi::CString::new(endpoint.as_bytes()).unwrap();
        zmq_try!(unsafe { zmq_sys::zmq_bind(self.sock, c_str.as_ptr()) });
        Ok(())
    }

    /// Connect a socket.
    pub fn connect(&self, endpoint: &str) -> Result<()> {
        let c_str = ffi::CString::new(endpoint.as_bytes()).unwrap();
        zmq_try!(unsafe { zmq_sys::zmq_connect(self.sock, c_str.as_ptr()) });
        Ok(())
    }

    /// Disconnect a previously connected socket
    pub fn disconnect(&self, endpoint: &str) -> Result<()> {
        let c_str = ffi::CString::new(endpoint.as_bytes()).unwrap();
        zmq_try!(unsafe { zmq_sys::zmq_disconnect(self.sock, c_str.as_ptr()) });
        Ok(())
    }

    /// Send a message.
    ///
    /// Due to the provided `From` implementations, this works for
    /// `&[u8]`, `Vec<u8>` and `&str` `Message` itself.
    pub fn send<T>(&self, data: T, flags: i32) -> Result<()>
        where T: Sendable
    {
        data.send(self, flags)
    }

    /// Send a `Message` message.
<<<<<<< HEAD
    #[deprecated(since="0.9.0", note="Use `send` instead")]
    pub fn send_msg(&self, msg: Message, flags: i32) -> Result<()> {
        self.send(msg, flags)
=======
    pub fn send_msg(&self, mut msg: Message, flags: i32) -> Result<()> {
        zmq_try!(unsafe { zmq_sys::zmq_msg_send(msg_ptr(&mut msg), self.sock, flags as c_int) });
        Ok(())
>>>>>>> d0b51640
    }

    #[deprecated(since="0.9.0", note="Use `send` instead")]
    pub fn send_str(&self, data: &str, flags: i32) -> Result<()> {
        self.send(data, flags)
    }

    pub fn send_multipart<I, T>(&self, iter: I, flags: i32) -> Result<()>
        where I: IntoIterator<Item=T>,
              T: Into<Message>
    {
        let mut last_part: Option<T> = None;
        for part in iter {
            let maybe_last = last_part.take();
            if let Some(last) = maybe_last {
                try!(self.send(last.into(), flags | SNDMORE));
            }
            last_part = Some(part);
        }
        if let Some(last) = last_part {
            self.send(last.into(), flags)
        } else {
            Ok(())
        }
    }

    /// Receive a message into a `Message`. The length passed to zmq_msg_recv
    /// is the length of the buffer.
    pub fn recv(&self, msg: &mut Message, flags: i32) -> Result<()> {
        zmq_try!(unsafe { zmq_sys::zmq_msg_recv(msg_ptr(msg), self.sock, flags as c_int) });
        Ok(())
    }

    /// Receive bytes into a slice. The length passed to `zmq_recv` is the length of the slice. The
    /// return value is the number of bytes in the message, which may be larger than the length of
    /// the slice, indicating truncation.
    pub fn recv_into(&self, bytes: &mut [u8], flags: i32) -> Result<usize> {
        let bytes_ptr = bytes.as_mut_ptr() as *mut c_void;
        let rc = zmq_try!(unsafe { zmq_sys::zmq_recv(self.sock, bytes_ptr, bytes.len(), flags as c_int) });
        Ok(rc as usize)
    }

    /// Receive a message into a fresh `Message`.
    pub fn recv_msg(&self, flags: i32) -> Result<Message> {
        let mut msg = Message::new();
        self.recv(&mut msg, flags).map(|_| msg)
    }

    /// Receive a message as a byte vector.
    pub fn recv_bytes(&self, flags: i32) -> Result<Vec<u8>> {
        self.recv_msg(flags).map(|msg| msg.to_vec())
    }

    /// Receive a `String` from the socket.
    ///
    /// If the received message is not valid UTF-8, it is returned as the original
    /// Vec in the `Err` part of the inner result.
    pub fn recv_string(&self, flags: i32) -> Result<result::Result<String, Vec<u8>>> {
        self.recv_bytes(flags).map(|bytes| String::from_utf8(bytes).map_err(|e| e.into_bytes()))
    }

    /// Receive a multipart message from the socket.
    ///
    /// Note that this will allocate a new vector for each message part; for
    /// many applications it will be possible to process the different parts
    /// sequentially and reuse allocations that way.
    pub fn recv_multipart(&self, flags: i32) -> Result<Vec<Vec<u8>>> {
        let mut parts: Vec<Vec<u8>> = vec![];
        loop {
            let part = try!(self.recv_bytes(flags));
            parts.push(part);

            let more_parts = try!(self.get_rcvmore());
            if !more_parts {
                break;
            }
        }
        Ok(parts)
    }

    sockopts! {
        /// Accessor for the `ZMQ_IPV6` option.
        (is_ipv6, set_ipv6) => ZMQ_IPV6 as bool,
        /// Accessor for the `ZMQ_IMMEDIATE` option.
        (is_immediate, set_immediate) => ZMQ_IMMEDIATE as bool,
        /// Accessor for the `ZMQ_PLAIN_SERVER` option.
        (is_plain_server, set_plain_server) => ZMQ_PLAIN_SERVER as bool,
        /// Accessor for the `ZMQ_CONFLATE` option.
        (is_conflate, set_conflate) => ZMQ_CONFLATE as bool,
        (is_probe_router, set_probe_router) => ZMQ_PROBE_ROUTER as bool,
        (is_router_mandatory, set_router_mandatory) => ZMQ_ROUTER_MANDATORY as bool,
        if ZMQ_HAS_CURVE {
            (is_curve_server, set_curve_server) => ZMQ_CURVE_SERVER as bool,
        },
        if ZMQ_HAS_GSSAPI {
            (is_gssapi_server, set_gssapi_server) => ZMQ_GSSAPI_SERVER as bool,
            (is_gssapi_plaintext, set_gssapi_plaintext) => ZMQ_GSSAPI_PLAINTEXT as bool,
        },
    }

    /// Return the type of this socket.
    pub fn get_socket_type(&self) -> Result<SocketType> {
        sockopt::get(self.sock, Constants::ZMQ_TYPE.to_raw()).map(|ty| {
            match ty {
                0 => SocketType::PAIR,
                1 => SocketType::PUB,
                2 => SocketType::SUB,
                3 => SocketType::REQ,
                4 => SocketType::REP,
                5 => SocketType::DEALER,
                6 => SocketType::ROUTER,
                7 => SocketType::PULL,
                8 => SocketType::PUSH,
                9 => SocketType::XPUB,
                10 => SocketType::XSUB,
                11 => SocketType::STREAM,
                _ => panic!("socket type is out of range!")
            }
        })
    }

    /// Return true if there are more frames of a multipart message to receive.
    pub fn get_rcvmore(&self) -> Result<bool> {
        sockopt::get(self.sock, Constants::ZMQ_RCVMORE.to_raw())
            .map(|o: i64| o == 1i64 )
    }

    sockopts! {
        (get_maxmsgsize, set_maxmsgsize) => ZMQ_MAXMSGSIZE as i64,
        (get_sndhwm, set_sndhwm) => ZMQ_SNDHWM as i32,
        (get_rcvhwm, set_rcvhwm) => ZMQ_RCVHWM as i32,
        (get_affinity, set_affinity) => ZMQ_AFFINITY as u64,
        (get_rate, set_rate) => ZMQ_RATE as i32,
        (get_recovery_ivl, set_recovery_ivl) => ZMQ_RECOVERY_IVL as i32,
        (get_sndbuf, set_sndbuf) => ZMQ_SNDBUF as i32,
        (get_rcvbuf, set_rcvbuf) => ZMQ_RCVBUF as i32,
        (get_tos, set_tos) => ZMQ_TOS as i32,
        (get_linger, set_linger) => ZMQ_LINGER as i32,
        (get_reconnect_ivl, set_reconnect_ivl) => ZMQ_RECONNECT_IVL as i32,
        (get_reconnect_ivl_max, set_reconnect_ivl_max) => ZMQ_RECONNECT_IVL_MAX as i32,
        (get_backlog, set_backlog) => ZMQ_BACKLOG as i32,

        /// Get the event notification file descriptor.
        ///
        /// Getter for the `ZMQ_FD` option. Note that the returned
        /// type is platform-specific; it aliases either
        /// `std::os::unix::io::RawFd` and or
        /// `std::os::windows::io::RawSocket`.
        ///
        /// Note that the returned file desciptor has special
        /// semantics: it should only used with an operating system
        /// facility like Unix `poll()` to check its readability.
        (get_fd) => ZMQ_FD as RawFd,

        /// Get the currently pending events.
        ///
        /// Note that the result of this function can also change due
        /// to receiving or sending a message on the socket, without
        /// the signalling FD (see `Socket::get_fd()`).
        ///
        /// # Examples
        ///
        /// ```
        /// use zmq;
        /// let ctx = zmq::Context::new();
        /// let socket = ctx.socket(zmq::REQ).unwrap();
        /// let events = socket.get_events().unwrap();
        /// if events.contains(zmq::POLLIN) {
        ///   println!("socket readable")
        /// }
        /// drop(socket);
        /// ```
        ///
        /// # Compatibility
        ///
        /// This function currently returns the bitmask as an `i32`
        /// for backwards compatibility; in effect it should have been
        /// using the same type as `PollItem::get_revents()` all
        /// along.
        ///
        /// In the `0.9` series, this will be rectified.
        (get_events) => ZMQ_EVENTS as PollEvents,

        (get_multicast_hops, set_multicast_hops) => ZMQ_MULTICAST_HOPS as i32,
        (get_rcvtimeo, set_rcvtimeo) => ZMQ_RCVTIMEO as i32,
        (get_sndtimeo, set_sndtimeo) => ZMQ_SNDTIMEO as i32,
        (get_tcp_keepalive, set_tcp_keepalive) => ZMQ_TCP_KEEPALIVE as i32,
        (get_tcp_keepalive_cnt, set_tcp_keepalive_cnt) => ZMQ_TCP_KEEPALIVE_CNT as i32,
        (get_tcp_keepalive_idle, set_tcp_keepalive_idle) => ZMQ_TCP_KEEPALIVE_IDLE as i32,
        (get_tcp_keepalive_intvl, set_tcp_keepalive_intvl) => ZMQ_TCP_KEEPALIVE_INTVL as i32,
        (get_handshake_ivl, set_handshake_ivl) => ZMQ_HANDSHAKE_IVL as i32,
        (_, set_identity) => ZMQ_IDENTITY as &[u8],
        (_, set_subscribe) => ZMQ_SUBSCRIBE as &[u8],
        (_, set_unsubscribe) => ZMQ_UNSUBSCRIBE as &[u8],
    }

    pub fn get_identity(&self) -> Result<Vec<u8>> {
        // 255 = identity max length
        sockopt::get_bytes(self.sock, Constants::ZMQ_IDENTITY.to_raw(), 255)
    }

    pub fn get_socks_proxy(&self) -> Result<result::Result<String, Vec<u8>>> {
        // 255 = longest allowable domain name is 253 so this should
        // be a reasonable size.
        sockopt::get_string(self.sock, Constants::ZMQ_SOCKS_PROXY.to_raw(), 255, true)
    }

    pub fn get_mechanism(&self) -> Result<Mechanism> {
        sockopt::get(self.sock, Constants::ZMQ_MECHANISM.to_raw()).map(|mech| {
            match mech {
                0 => Mechanism::ZMQ_NULL,
                1 => Mechanism::ZMQ_PLAIN,
                2 => Mechanism::ZMQ_CURVE,
                3 => Mechanism::ZMQ_GSSAPI,
                _ => panic!("Mechanism is out of range!")
            }
        })
    }

    pub fn get_plain_username(&self) -> Result<result::Result<String, Vec<u8>>> {
        // 255 = arbitrary size
        sockopt::get_string(self.sock, Constants::ZMQ_PLAIN_USERNAME.to_raw(), 255, true)
    }

    pub fn get_plain_password(&self) -> Result<result::Result<String, Vec<u8>>> {
        // 256 = arbitrary size based on std crypto key size
        sockopt::get_string(self.sock, Constants::ZMQ_PLAIN_PASSWORD.to_raw(), 256, true)
    }

    pub fn get_zap_domain(&self) -> Result<result::Result<String, Vec<u8>>> {
        // 255 = arbitrary size
        sockopt::get_string(self.sock, Constants::ZMQ_ZAP_DOMAIN.to_raw(), 255, true)
    }

    /// Return the address of the last endpoint this socket was bound to.
    ///
    /// Note that the returned address is not guaranteed to be the
    /// same as the one used with `bind`, and might also not be
    /// directly usable with `connect`. In particular, when `bind` is
    /// used with the wildcard address (`"*"`), in the address
    /// returned, the wildcard will be expanded into the any address
    /// (i.e. `0.0.0.0` with IPv4).
    pub fn get_last_endpoint(&self) -> Result<result::Result<String, Vec<u8>>> {
        // 256 + 9 + 1 = maximum inproc name size (= 256) + "inproc://".len() (= 9), plus null byte
        sockopt::get_string(self.sock, Constants::ZMQ_LAST_ENDPOINT.to_raw(), 256 + 9 + 1, true)
    }

    #[cfg(ZMQ_HAS_CURVE = "1")]
    /// Set the `ZMQ_CURVE_PUBLICKEY` option value.
    ///
    /// The key is returned as raw bytes. Use `z85_encode` on the
    /// resulting data to get the Z85-encoded string representation of
    /// the key.
    pub fn get_curve_publickey(&self) -> Result<Vec<u8>> {
        sockopt::get_bytes(self.sock, Constants::ZMQ_CURVE_PUBLICKEY.to_raw(), 32)
    }

    #[cfg(ZMQ_HAS_CURVE = "1")]
    /// Get the `ZMQ_CURVE_SECRETKEY` option value.
    ///
    /// The key is returned as raw bytes. Use `z85_encode` on the
    /// resulting data to get the Z85-encoded string representation of
    /// the key.
    pub fn get_curve_secretkey(&self) -> Result<Vec<u8>> {
        sockopt::get_bytes(self.sock, Constants::ZMQ_CURVE_SECRETKEY.to_raw(), 32)
    }

    /// Get `ZMQ_CURVE_SERVERKEY` option value.
    ///
    /// Note that the key is returned as raw bytes, as a 32-byte
    /// vector. Use `z85_encode()` explicitly to obtain the
    /// Z85-encoded string variant.
    #[cfg(ZMQ_HAS_CURVE = "1")]
    pub fn get_curve_serverkey(&self) -> Result<Vec<u8>> {
        // 41 = Z85 encoded keysize + 1 for null byte
        sockopt::get_bytes(self.sock, Constants::ZMQ_CURVE_SERVERKEY.to_raw(), 32)
    }

    #[cfg(ZMQ_HAS_GSSAPI = "1")]
    pub fn get_gssapi_principal(&self) -> Result<result::Result<String, Vec<u8>>> {
        // 260 = best guess of max length based on docs.
        sockopt::get_string(self.sock, Constants::ZMQ_GSSAPI_PRINCIPAL.to_raw(), 260, true)
    }

    #[cfg(ZMQ_HAS_GSSAPI = "1")]
    pub fn get_gssapi_service_principal(&self) -> Result<result::Result<String, Vec<u8>>> {
        // 260 = best guess of max length based on docs.
        sockopt::get_string(self.sock, Constants::ZMQ_GSSAPI_SERVICE_PRINCIPAL.to_raw(), 260, true)
    }

    sockopts! {
        (_, set_socks_proxy) => ZMQ_SOCKS_PROXY as Option<&str>,
        (_, set_plain_username) => ZMQ_PLAIN_USERNAME as Option<&str>,
        (_, set_plain_password) => ZMQ_PLAIN_PASSWORD as Option<&str>,
        (_, set_zap_domain) => ZMQ_ZAP_DOMAIN as &str,

        if ZMQ_HAS_CURVE {
            (_, set_curve_publickey) => ZMQ_CURVE_PUBLICKEY as &[u8],
            (_, set_curve_secretkey) => ZMQ_CURVE_SECRETKEY as &[u8],
            (_, set_curve_serverkey) => ZMQ_CURVE_SERVERKEY as &[u8],
        },
        if ZMQ_HAS_GSSAPI {
            (_, set_gssapi_principal) => ZMQ_GSSAPI_PRINCIPAL as &str,
            (_, set_gssapi_service_principal) => ZMQ_GSSAPI_SERVICE_PRINCIPAL as &str,
        },
    }

    /// Create a `PollItem` from the socket.
    pub fn as_poll_item(&self, events: PollEvents) -> PollItem {
        PollItem {
            socket: self.sock,
            fd: 0,
            events: events.bits(),
            revents: 0,
            marker: PhantomData
        }
    }

    /// Do a call to `zmq_poll` with only this socket.
    ///
    /// The return value on success will be either zero (no event) or one (some
    /// event was signaled).
    pub fn poll(&self, events: PollEvents, timeout_ms: i64) -> Result<i32> {
        poll(&mut [self.as_poll_item(events)], timeout_ms)
    }
}

<<<<<<< HEAD
/// Holds a 0MQ message.
///
/// A message is a single frame, either received or created locally and then
/// sent over the wire. Multipart messages are transmitted as multiple
/// `Message`s.
///
/// In rust-zmq, you aren't required to create message objects if you use the
/// convenience APIs provided (e.g. `Socket::recv_bytes()` or
/// `Socket::send_str()`). However, using message objects can make multiple
/// operations in a loop more efficient, since allocated memory can be reused.
pub struct Message {
    msg: zmq_sys::zmq_msg_t,
}

impl PartialEq for Message {
    fn eq(&self, other: &Message) -> bool {
        &self[..] == &other[..]
    }
}

impl Eq for Message {}

impl Drop for Message {
    fn drop(&mut self) {
        unsafe {
            let rc = zmq_sys::zmq_msg_close(&mut self.msg);
            assert_eq!(rc, 0);
        }
    }
}

impl fmt::Debug for Message {
    fn fmt(&self, f: &mut fmt::Formatter) -> fmt::Result {
        write!(f, "{:?}", self.deref())
    }
}

impl Message {

    fn alloc<F>(f: F) -> Message where F: FnOnce(&mut zmq_sys::zmq_msg_t) -> i32 {
        let mut msg = zmq_sys::zmq_msg_t::default();
        let rc = f(&mut msg);
        if rc == -1 {
            panic!(errno_to_error())
        }
        Message { msg: msg }
    }

    /// Create an empty `Message`.
    pub fn new() -> Message {
        Self::alloc(|msg| unsafe { zmq_sys::zmq_msg_init(msg) })
    }

    /// Create a `Message` preallocated with `len` uninitialized bytes.
    pub unsafe fn with_capacity_unallocated(len: usize) -> Message {
        Self::alloc(|msg| { zmq_sys::zmq_msg_init_size(msg, len as size_t) })
    }

    /// Create a `Message` with space for `len` bytes that are initialized to 0.
    pub fn with_capacity(len: usize) -> Message {
        unsafe {
            let mut msg = Message::with_capacity_unallocated(len);
            ptr::write_bytes(msg.as_mut_ptr(), 0, len);
            msg
        }
    }

    /// Create a `Message` from a `&[u8]`. This will copy `data` into the message.
    pub fn from_slice(data: &[u8]) -> Message {
        unsafe {
            let mut msg = Message::with_capacity_unallocated(data.len());
            ptr::copy_nonoverlapping(data.as_ptr(), msg.as_mut_ptr(), data.len());
            msg
        }
    }

    /// Return the message content as a string slice if it is valid UTF-8.
    pub fn as_str(&self) -> Option<&str> {
        str::from_utf8(self).ok()
    }

    /// Return the `ZMQ_MORE` flag, which indicates if more parts of a multipart
    /// message will follow.
    pub fn get_more(&self) -> bool {
        let rc = unsafe { zmq_sys::zmq_msg_more(&self.msg as *const _ as *mut _, ) };
        rc != 0
    }

    /// Query a message metadata property.
    pub fn gets<'a>(&'a mut self, property: &str) -> Option<&'a str> {
        let c_str = ffi::CString::new(property.as_bytes()).unwrap();

        let value = unsafe {
            zmq_sys::zmq_msg_gets(&mut self.msg, c_str.as_ptr())
        };

        if value.is_null() {
            None
        } else {
            Some(unsafe { str::from_utf8(ffi::CStr::from_ptr(value).to_bytes()).unwrap() })
        }
    }
}

impl Deref for Message {
    type Target = [u8];

    fn deref(&self) -> &[u8] {
        // This is safe because we're constraining the slice to the lifetime of
        // this message.
        unsafe {
            let ptr = &self.msg as *const _ as *mut _;
            let data = zmq_sys::zmq_msg_data(ptr);
            let len = zmq_sys::zmq_msg_size(ptr) as usize;
            slice::from_raw_parts(mem::transmute(data), len)
        }
    }
}

impl DerefMut for Message {
    fn deref_mut(&mut self) -> &mut [u8] {
        // This is safe because we're constraining the slice to the lifetime of
        // this message.
        unsafe {
            let data = zmq_sys::zmq_msg_data(&mut self.msg);
            let len = zmq_sys::zmq_msg_size(&mut self.msg) as usize;
            slice::from_raw_parts_mut(mem::transmute(data), len)
        }
    }
}

impl<'a> From<&'a [u8]> for Message {
    fn from(msg: &'a [u8]) -> Self {
        Message::from_slice(msg)
    }
}

impl<'a> From<&'a Vec<u8>> for Message {
    fn from(msg: &Vec<u8>) -> Self {
        Message::from_slice(&msg[..])
    }
}

impl<'a> From<&'a str> for Message {
    fn from(msg: &str) -> Self {
        Message::from_slice(msg.as_bytes())
    }
}

impl<'a> From<&'a String> for Message {
    fn from(msg: &String) -> Self {
        Message::from_slice(msg.as_bytes())
    }
}

impl<'a, T> From<&'a T> for Message
    where T: Into<Message> + Clone
{
    fn from(v: &'a T) -> Self {
        v.clone().into()
    }
}

bitflags! {
    /// Type representing pending socket events.
    pub flags PollEvents: i16 {
        /// For `poll()`, specifies to signal when a message/some data
        /// can be read from a socket.
        const POLLIN = 1,
        /// For `poll()`, specifies to signal when a message/some data
        /// can be written to a socket.
        const POLLOUT = 2,
        /// For `poll()`, specifies to signal when an error condition
        /// is present on a socket.  This only applies to non-0MQ
        /// sockets.
        const POLLERR = 4,
    }
}
=======
/// Type representing pending socket events.
///
/// # Compatibility
///
/// This is currently a type alias for backwards compatibility, but
/// will be changed to be a distinct type in the `0.9` series.
pub type PollEvents = i16;

/// For `poll()`, specifies to signal when a message/some data can be read from
/// a socket.
pub static POLLIN: PollEvents = 1;
/// For `poll()`, specifies to signal when a message/some data can be written to
/// a socket.
pub static POLLOUT: PollEvents = 2;
/// For `poll()`, specifies to signal when an error condition is present on a
/// socket.  This only applies to non-0MQ sockets.
pub static POLLERR: PollEvents = 4;
>>>>>>> d0b51640

/// Represents a handle that can be `poll()`ed.
///
/// This is either a reference to a 0MQ socket, or a standard socket.
/// Apart from that it contains the requested event mask, and is updated
/// with the occurred events after `poll()` finishes.
#[repr(C)]
pub struct PollItem<'a> {
    socket: *mut c_void,
    fd: RawFd,
    events: c_short,
    revents: c_short,
    marker: PhantomData<&'a Socket>
}

impl<'a> PollItem<'a> {
    /// Construct a PollItem from a non-0MQ socket, given by its file
    /// descriptor.
    pub fn from_fd(fd: RawFd) -> PollItem<'a> {
        PollItem {
            socket: ptr::null_mut(),
            fd: fd,
            events: 0,
            revents: 0,
            marker: PhantomData
        }
    }

    /// Retrieve the events that occurred for this handle.
    pub fn get_revents(&self) -> PollEvents {
        PollEvents::from_bits_truncate(self.revents)
    }

    /// Returns true if the polled socket has messages ready to receive.
    pub fn is_readable(&self) -> bool {
        (self.revents & POLLIN.bits()) != 0
    }

    /// Returns true if the polled socket can accept messages to be sent
    /// without blocking.
    pub fn is_writable(&self) -> bool {
        (self.revents & POLLOUT.bits()) != 0
    }

    /// Returns true if the polled socket encountered an error condition.
    pub fn is_error(&self) -> bool {
        (self.revents & POLLERR.bits()) != 0
    }
}

/// Poll for events on multiple sockets.
///
/// For every poll item given, the events given in the `events` bitmask are
/// monitored, and signaled in `revents` when they occur. Any number of poll
/// items can have events signaled when the function returns.
///
/// The given timeout is in milliseconds and can be zero. A timeout of `-1`
/// indicates to block indefinitely until an event has occurred.
///
/// The result, if not `Err`, indicates the number of poll items that have
/// events signaled.
pub fn poll(items: &mut [PollItem], timeout: i64) -> Result<i32> {
    let rc = zmq_try!(unsafe {
        zmq_sys::zmq_poll(items.as_mut_ptr() as *mut zmq_sys::zmq_pollitem_t,
                          items.len() as c_int,
                          timeout as c_long)
    });
    Ok(rc as i32)
}

/// Start a 0MQ proxy in the current thread.
///
/// A proxy connects a frontend socket with a backend socket, where the exact
/// behavior depends on the type of both sockets.
///
/// This function only returns (always with an `Err`) when the sockets' context
/// has been closed.
pub fn proxy(frontend: &mut Socket,
             backend: &mut Socket) -> Result<()> {
    zmq_try!(unsafe { zmq_sys::zmq_proxy(frontend.sock, backend.sock, ptr::null_mut()) });
    Ok(())
}

/// Start a 0MQ proxy in the current thread, with a capture socket.
///
/// The capture socket is sent all messages received on the frontend and backend
/// sockets.
pub fn proxy_with_capture(frontend: &mut Socket,
                          backend: &mut Socket,
                          capture: &mut Socket) -> Result<()> {
    zmq_try!(unsafe { zmq_sys::zmq_proxy(frontend.sock, backend.sock, capture.sock) });
    Ok(())
}

/// Return true if the used 0MQ library has the given capability.
///
/// For older versions of 0MQ that don't have the wrapped `zmq_has` function,
/// returns `None`.
///
/// For a list of capabilities, please consult the `zmq_has` manual page.
pub fn has(capability: &str) -> Option<bool> {
    if cfg!(ZMQ_HAS_ZMQ_HAS) {
        let c_str = ffi::CString::new(capability).unwrap();
        unsafe {
            Some(zmq_sys::zmq_has(c_str.as_ptr()) == 1)
        }
    } else {
        None
    }
}

/// A CURVE key pair generated by 0MQ.
///
/// Note that for API consistency reasons, since version 0.9, the key
/// pair is represented in the binary form. This is in contrast to
/// libzmq, which returns the z85-encoded representation.
#[cfg(ZMQ_HAS_CURVE = "1")]
#[derive(Debug)]
pub struct CurveKeyPair {
    pub public_key: [u8; 32],
    pub secret_key: [u8; 32],
}

#[cfg(ZMQ_HAS_CURVE = "1")]
impl CurveKeyPair {
    /// Create a new key pair.
    pub fn new() -> Result<CurveKeyPair> {
        // Curve keypairs are currently 40 bytes long, plus terminating NULL.
        let mut ffi_public_key = [0u8; 41];
        let mut ffi_secret_key = [0u8; 41];

        zmq_try!(unsafe {
            zmq_sys::zmq_curve_keypair(
                ffi_public_key.as_mut_ptr() as *mut libc::c_char,
                ffi_secret_key.as_mut_ptr() as *mut libc::c_char)
        });


        let mut pair = CurveKeyPair {
            public_key: [0; 32],
            secret_key: [0; 32],
        };
        unsafe {
            // No need to check return code here, as zmq_curve_keypair
            // is supposed to generate valid z85-encoded keys
            zmq_sys::zmq_z85_decode(pair.public_key.as_mut_ptr(),
                                    ffi_public_key.as_ptr() as *mut libc::c_char);
            zmq_sys::zmq_z85_decode(pair.secret_key.as_mut_ptr(),
                                    ffi_secret_key.as_ptr() as *mut libc::c_char);
        }

        Ok(pair)
    }
}

/// Errors that can occur while encoding Z85.
#[derive(Debug)]
pub enum EncodeError {
    BadLength,
    FromUtf8Error(FromUtf8Error),
}

impl From<FromUtf8Error> for EncodeError {
    fn from(err: FromUtf8Error) -> Self {
        EncodeError::FromUtf8Error(err)
    }
}

impl fmt::Display for EncodeError {
    fn fmt(&self, f: &mut fmt::Formatter) -> fmt::Result {
        match *self {
            EncodeError::BadLength => write!(f, "Invalid data length. Should be multiple of 4."),
            EncodeError::FromUtf8Error(ref e) => write!(f, "UTF8 conversion error: {}", e),
        }
    }
}

impl std::error::Error for EncodeError {
    fn description(&self) -> &str {
        match *self {
            EncodeError::BadLength => "invalid data length",
            EncodeError::FromUtf8Error(ref e) => e.description(),
        }
    }
}

/// Encode a binary key as Z85 printable text.
///
/// Z85 is an encoding similar to Base64, but operates on 4-byte chunks,
/// which are encoded into 5-byte sequences.
///
/// The input slice *must* have a length divisible by 4.
pub fn z85_encode(data: &[u8]) -> result::Result<String, EncodeError> {
    if data.len() % 4 != 0 {
        return Err(EncodeError::BadLength);
    }

    let len = data.len() * 5 / 4 + 1;
    let mut dest = vec![0u8; len];

    unsafe {
        zmq_sys::zmq_z85_encode(
            dest.as_mut_ptr() as *mut libc::c_char,
            data.as_ptr(),
            data.len());
    }

    dest.truncate(len-1);
    String::from_utf8(dest).map_err(EncodeError::FromUtf8Error)
}

/// Errors that can occur while decoding Z85.
#[derive(Debug)]
pub enum DecodeError {
    /// The input string slice's length was not a multiple of 5.
    BadLength,
    /// The input string slice had embedded NUL bytes.
    NulError(ffi::NulError),
}

impl From<ffi::NulError> for DecodeError {
    fn from(err: ffi::NulError) -> Self {
        DecodeError::NulError(err)
    }
}

impl fmt::Display for DecodeError {
    fn fmt(&self, f: &mut fmt::Formatter) -> fmt::Result {
        match *self {
            DecodeError::BadLength => write!(f, "Invalid data length. Should be multiple of 5."),
            DecodeError::NulError(ref e) => write!(f, "Nul byte error: {}", e),
        }
    }
}

impl std::error::Error for DecodeError {
    fn description(&self) -> &str {
        match *self {
            DecodeError::BadLength => "invalid data length",
            DecodeError::NulError(ref e) => e.description(),
        }
    }
}

/// Decode a binary key from Z85-encoded text.
///
/// The input string must have a length divisible by 5.
///
/// Note that 0MQ silently accepts characters outside the range defined for
/// the Z85 encoding.
pub fn z85_decode(data: &str) -> result::Result<Vec<u8>, DecodeError> {
    if data.len() % 5 != 0 {
        return Err(DecodeError::BadLength);
    }

    let len = data.len() * 4 / 5;
    let mut dest = vec![0u8; len];

    let c_str = try!(ffi::CString::new(data));

    unsafe {
        zmq_sys::zmq_z85_decode(dest.as_mut_ptr(), c_str.into_raw());
    }

    Ok(dest)
}<|MERGE_RESOLUTION|>--- conflicted
+++ resolved
@@ -527,7 +527,7 @@
 impl<T> Sendable for T where T: Into<Message> {
     fn send(self, socket: &Socket, flags: i32) -> Result<()> {
         let mut msg = self.into();
-        zmq_try!(unsafe { zmq_sys::zmq_msg_send(&mut msg.msg, socket.sock, flags as c_int) });
+        zmq_try!(unsafe { zmq_sys::zmq_msg_send(msg_ptr(&mut msg), socket.sock, flags as c_int) });
         Ok(())
     }
 }
@@ -596,15 +596,9 @@
     }
 
     /// Send a `Message` message.
-<<<<<<< HEAD
     #[deprecated(since="0.9.0", note="Use `send` instead")]
     pub fn send_msg(&self, msg: Message, flags: i32) -> Result<()> {
         self.send(msg, flags)
-=======
-    pub fn send_msg(&self, mut msg: Message, flags: i32) -> Result<()> {
-        zmq_try!(unsafe { zmq_sys::zmq_msg_send(msg_ptr(&mut msg), self.sock, flags as c_int) });
-        Ok(())
->>>>>>> d0b51640
     }
 
     #[deprecated(since="0.9.0", note="Use `send` instead")]
@@ -932,170 +926,6 @@
     }
 }
 
-<<<<<<< HEAD
-/// Holds a 0MQ message.
-///
-/// A message is a single frame, either received or created locally and then
-/// sent over the wire. Multipart messages are transmitted as multiple
-/// `Message`s.
-///
-/// In rust-zmq, you aren't required to create message objects if you use the
-/// convenience APIs provided (e.g. `Socket::recv_bytes()` or
-/// `Socket::send_str()`). However, using message objects can make multiple
-/// operations in a loop more efficient, since allocated memory can be reused.
-pub struct Message {
-    msg: zmq_sys::zmq_msg_t,
-}
-
-impl PartialEq for Message {
-    fn eq(&self, other: &Message) -> bool {
-        &self[..] == &other[..]
-    }
-}
-
-impl Eq for Message {}
-
-impl Drop for Message {
-    fn drop(&mut self) {
-        unsafe {
-            let rc = zmq_sys::zmq_msg_close(&mut self.msg);
-            assert_eq!(rc, 0);
-        }
-    }
-}
-
-impl fmt::Debug for Message {
-    fn fmt(&self, f: &mut fmt::Formatter) -> fmt::Result {
-        write!(f, "{:?}", self.deref())
-    }
-}
-
-impl Message {
-
-    fn alloc<F>(f: F) -> Message where F: FnOnce(&mut zmq_sys::zmq_msg_t) -> i32 {
-        let mut msg = zmq_sys::zmq_msg_t::default();
-        let rc = f(&mut msg);
-        if rc == -1 {
-            panic!(errno_to_error())
-        }
-        Message { msg: msg }
-    }
-
-    /// Create an empty `Message`.
-    pub fn new() -> Message {
-        Self::alloc(|msg| unsafe { zmq_sys::zmq_msg_init(msg) })
-    }
-
-    /// Create a `Message` preallocated with `len` uninitialized bytes.
-    pub unsafe fn with_capacity_unallocated(len: usize) -> Message {
-        Self::alloc(|msg| { zmq_sys::zmq_msg_init_size(msg, len as size_t) })
-    }
-
-    /// Create a `Message` with space for `len` bytes that are initialized to 0.
-    pub fn with_capacity(len: usize) -> Message {
-        unsafe {
-            let mut msg = Message::with_capacity_unallocated(len);
-            ptr::write_bytes(msg.as_mut_ptr(), 0, len);
-            msg
-        }
-    }
-
-    /// Create a `Message` from a `&[u8]`. This will copy `data` into the message.
-    pub fn from_slice(data: &[u8]) -> Message {
-        unsafe {
-            let mut msg = Message::with_capacity_unallocated(data.len());
-            ptr::copy_nonoverlapping(data.as_ptr(), msg.as_mut_ptr(), data.len());
-            msg
-        }
-    }
-
-    /// Return the message content as a string slice if it is valid UTF-8.
-    pub fn as_str(&self) -> Option<&str> {
-        str::from_utf8(self).ok()
-    }
-
-    /// Return the `ZMQ_MORE` flag, which indicates if more parts of a multipart
-    /// message will follow.
-    pub fn get_more(&self) -> bool {
-        let rc = unsafe { zmq_sys::zmq_msg_more(&self.msg as *const _ as *mut _, ) };
-        rc != 0
-    }
-
-    /// Query a message metadata property.
-    pub fn gets<'a>(&'a mut self, property: &str) -> Option<&'a str> {
-        let c_str = ffi::CString::new(property.as_bytes()).unwrap();
-
-        let value = unsafe {
-            zmq_sys::zmq_msg_gets(&mut self.msg, c_str.as_ptr())
-        };
-
-        if value.is_null() {
-            None
-        } else {
-            Some(unsafe { str::from_utf8(ffi::CStr::from_ptr(value).to_bytes()).unwrap() })
-        }
-    }
-}
-
-impl Deref for Message {
-    type Target = [u8];
-
-    fn deref(&self) -> &[u8] {
-        // This is safe because we're constraining the slice to the lifetime of
-        // this message.
-        unsafe {
-            let ptr = &self.msg as *const _ as *mut _;
-            let data = zmq_sys::zmq_msg_data(ptr);
-            let len = zmq_sys::zmq_msg_size(ptr) as usize;
-            slice::from_raw_parts(mem::transmute(data), len)
-        }
-    }
-}
-
-impl DerefMut for Message {
-    fn deref_mut(&mut self) -> &mut [u8] {
-        // This is safe because we're constraining the slice to the lifetime of
-        // this message.
-        unsafe {
-            let data = zmq_sys::zmq_msg_data(&mut self.msg);
-            let len = zmq_sys::zmq_msg_size(&mut self.msg) as usize;
-            slice::from_raw_parts_mut(mem::transmute(data), len)
-        }
-    }
-}
-
-impl<'a> From<&'a [u8]> for Message {
-    fn from(msg: &'a [u8]) -> Self {
-        Message::from_slice(msg)
-    }
-}
-
-impl<'a> From<&'a Vec<u8>> for Message {
-    fn from(msg: &Vec<u8>) -> Self {
-        Message::from_slice(&msg[..])
-    }
-}
-
-impl<'a> From<&'a str> for Message {
-    fn from(msg: &str) -> Self {
-        Message::from_slice(msg.as_bytes())
-    }
-}
-
-impl<'a> From<&'a String> for Message {
-    fn from(msg: &String) -> Self {
-        Message::from_slice(msg.as_bytes())
-    }
-}
-
-impl<'a, T> From<&'a T> for Message
-    where T: Into<Message> + Clone
-{
-    fn from(v: &'a T) -> Self {
-        v.clone().into()
-    }
-}
-
 bitflags! {
     /// Type representing pending socket events.
     pub flags PollEvents: i16 {
@@ -1111,25 +941,6 @@
         const POLLERR = 4,
     }
 }
-=======
-/// Type representing pending socket events.
-///
-/// # Compatibility
-///
-/// This is currently a type alias for backwards compatibility, but
-/// will be changed to be a distinct type in the `0.9` series.
-pub type PollEvents = i16;
-
-/// For `poll()`, specifies to signal when a message/some data can be read from
-/// a socket.
-pub static POLLIN: PollEvents = 1;
-/// For `poll()`, specifies to signal when a message/some data can be written to
-/// a socket.
-pub static POLLOUT: PollEvents = 2;
-/// For `poll()`, specifies to signal when an error condition is present on a
-/// socket.  This only applies to non-0MQ sockets.
-pub static POLLERR: PollEvents = 4;
->>>>>>> d0b51640
 
 /// Represents a handle that can be `poll()`ed.
 ///
