//! Module: zmq

#![cfg_attr(feature = "unstable", feature(plugin))]
#![cfg_attr(feature = "clippy", plugin(clippy))]
#![allow(trivial_numeric_casts)]
#![cfg_attr(feature = "clippy", allow(needless_lifetimes))]

#[macro_use]
extern crate bitflags;

#[macro_use]
extern crate log;

extern crate libc;
extern crate zmq_sys;

use libc::{c_int, c_long, c_short, size_t};
use std::ffi;
use std::fmt;
use std::marker::PhantomData;
use std::ops::{Deref, DerefMut};
use std::os::raw::c_void;
use std::result;
use std::string::FromUtf8Error;
use std::{mem, ptr, str, slice};
use std::sync::Arc;

use zmq_sys::{errno, RawFd};

macro_rules! zmq_try {
    ($($tt:tt)*) => {{
        let rc = $($tt)*;
        if rc == -1 {
            return Err(::errno_to_error());
        }
        rc
    }}
}

mod sockopt;

pub use SocketType::*;

/// `zmq`-specific Result type.
pub type Result<T> = result::Result<T, Error>;

/// Socket types
#[allow(non_camel_case_types)]
#[derive(Clone, Debug, PartialEq)]
pub enum SocketType {
    PAIR   = 0,
    PUB    = 1,
    SUB    = 2,
    REQ    = 3,
    REP    = 4,
    DEALER = 5,
    ROUTER = 6,
    PULL   = 7,
    PUSH   = 8,
    XPUB   = 9,
    XSUB   = 10,
    STREAM = 11,
}

impl Copy for SocketType {}

/// Flag for socket `send` methods that specifies non-blocking mode.
pub static DONTWAIT: i32 = 1;
/// Flag for socket `send` methods that specifies that more frames of a
/// multipart message will follow.
pub static SNDMORE: i32 = 2;

/// Raw 0MQ socket option constants.
#[allow(non_camel_case_types,dead_code)]
#[derive(Clone, Debug, PartialEq)]
enum Constants {
    ZMQ_AFFINITY                 = 4,
    ZMQ_IDENTITY                 = 5,
    ZMQ_SUBSCRIBE                = 6,
    ZMQ_UNSUBSCRIBE              = 7,
    ZMQ_RATE                     = 8,
    ZMQ_RECOVERY_IVL             = 9,
    ZMQ_SNDBUF                   = 11,
    ZMQ_RCVBUF                   = 12,
    ZMQ_RCVMORE                  = 13,
    ZMQ_FD                       = 14,
    ZMQ_EVENTS                   = 15,
    ZMQ_TYPE                     = 16,
    ZMQ_LINGER                   = 17,
    ZMQ_RECONNECT_IVL            = 18,
    ZMQ_BACKLOG                  = 19,
    ZMQ_RECONNECT_IVL_MAX        = 21,
    ZMQ_MAXMSGSIZE               = 22,
    ZMQ_SNDHWM                   = 23,
    ZMQ_RCVHWM                   = 24,
    ZMQ_MULTICAST_HOPS           = 25,
    ZMQ_RCVTIMEO                 = 27,
    ZMQ_SNDTIMEO                 = 28,
    ZMQ_LAST_ENDPOINT            = 32,
    ZMQ_ROUTER_MANDATORY         = 33,
    ZMQ_TCP_KEEPALIVE            = 34,
    ZMQ_TCP_KEEPALIVE_CNT        = 35,
    ZMQ_TCP_KEEPALIVE_IDLE       = 36,
    ZMQ_TCP_KEEPALIVE_INTVL      = 37,
    ZMQ_IMMEDIATE                = 39,
    ZMQ_XPUB_VERBOSE             = 40,
    ZMQ_ROUTER_RAW               = 41,
    ZMQ_IPV6                     = 42,
    ZMQ_MECHANISM                = 43,
    ZMQ_PLAIN_SERVER             = 44,
    ZMQ_PLAIN_USERNAME           = 45,
    ZMQ_PLAIN_PASSWORD           = 46,
    ZMQ_CURVE_SERVER             = 47,
    ZMQ_CURVE_PUBLICKEY          = 48,
    ZMQ_CURVE_SECRETKEY          = 49,
    ZMQ_CURVE_SERVERKEY          = 50,
    ZMQ_PROBE_ROUTER             = 51,
    ZMQ_REQ_CORRELATE            = 52,
    ZMQ_REQ_RELAXED              = 53,
    ZMQ_CONFLATE                 = 54,
    ZMQ_ZAP_DOMAIN               = 55,
    ZMQ_ROUTER_HANDOVER          = 56,
    ZMQ_TOS                      = 57,
    ZMQ_CONNECT_RID              = 61,
    ZMQ_GSSAPI_SERVER            = 62,
    ZMQ_GSSAPI_PRINCIPAL         = 63,
    ZMQ_GSSAPI_SERVICE_PRINCIPAL = 64,
    ZMQ_GSSAPI_PLAINTEXT         = 65,
    ZMQ_HANDSHAKE_IVL            = 66,
    ZMQ_SOCKS_PROXY              = 68,
    ZMQ_XPUB_NODROP              = 69,

    ZMQ_MSG_MORE                 = 1,
    ZMQ_MSG_SHARED               = 128,
    ZMQ_MSG_MASK                 = 129,
}

impl Copy for Constants {}

impl Constants {
    pub fn to_raw(&self) -> i32 {
        *self as i32
    }
}

/// Security Mechanism
#[allow(non_camel_case_types)]
#[derive(Clone, Debug, PartialEq)]
pub enum Mechanism {
    ZMQ_NULL   = 0,
    ZMQ_PLAIN  = 1,
    ZMQ_CURVE  = 2,
    ZMQ_GSSAPI = 3,
}

impl Copy for Mechanism {}


/// An error returned by a 0MQ API function.
#[derive(Clone, Eq, PartialEq)]
pub enum Error {
    EACCES          = errno::EACCES as isize,
    EADDRINUSE      = errno::EADDRINUSE as isize,
    EAGAIN          = errno::EAGAIN as isize,
    EBUSY           = errno::EBUSY as isize,
    ECONNREFUSED    = errno::ECONNREFUSED as isize,
    EFAULT          = errno::EFAULT as isize,
    EINTR           = errno::EINTR as isize,
    EHOSTUNREACH    = errno::EHOSTUNREACH as isize,
    EINPROGRESS     = errno::EINPROGRESS as isize,
    EINVAL          = errno::EINVAL as isize,
    EMFILE          = errno::EMFILE as isize,
    EMSGSIZE        = errno::EMSGSIZE as isize,
    ENAMETOOLONG    = errno::ENAMETOOLONG as isize,
    ENODEV          = errno::ENODEV as isize,
    ENOENT          = errno::ENOENT as isize,
    ENOMEM          = errno::ENOMEM as isize,
    ENOTCONN        = errno::ENOTCONN as isize,
    ENOTSOCK        = errno::ENOTSOCK as isize,
    EPROTO          = errno::EPROTO as isize,
    EPROTONOSUPPORT = errno::EPROTONOSUPPORT as isize,
    ENOTSUP         = errno::ENOTSUP as isize,
    ENOBUFS         = errno::ENOBUFS as isize,
    ENETDOWN        = errno::ENETDOWN as isize,
    EADDRNOTAVAIL   = errno::EADDRNOTAVAIL as isize,

    // native zmq error codes
    EFSM            = errno::EFSM as isize,
    ENOCOMPATPROTO  = errno::ENOCOMPATPROTO as isize,
    ETERM           = errno::ETERM as isize,
    EMTHREAD        = errno::EMTHREAD as isize,
}

impl Copy for Error {}

impl Error {
    pub fn to_raw(&self) -> i32 {
        *self as i32
    }

    pub fn from_raw(raw: i32) -> Error {
        #![cfg_attr(feature = "clippy", allow(match_same_arms))]
        match raw {
            errno::EACCES             => Error::EACCES,
            errno::EADDRINUSE         => Error::EADDRINUSE,
            errno::EAGAIN             => Error::EAGAIN,
            errno::EBUSY              => Error::EBUSY,
            errno::ECONNREFUSED       => Error::ECONNREFUSED,
            errno::EFAULT             => Error::EFAULT,
            errno::EHOSTUNREACH       => Error::EHOSTUNREACH,
            errno::EINPROGRESS        => Error::EINPROGRESS,
            errno::EINVAL             => Error::EINVAL,
            errno::EMFILE             => Error::EMFILE,
            errno::EMSGSIZE           => Error::EMSGSIZE,
            errno::ENAMETOOLONG       => Error::ENAMETOOLONG,
            errno::ENODEV             => Error::ENODEV,
            errno::ENOENT             => Error::ENOENT,
            errno::ENOMEM             => Error::ENOMEM,
            errno::ENOTCONN           => Error::ENOTCONN,
            errno::ENOTSOCK           => Error::ENOTSOCK,
            errno::EPROTO             => Error::EPROTO,
            errno::EPROTONOSUPPORT    => Error::EPROTONOSUPPORT,
            errno::ENOTSUP            => Error::ENOTSUP,
            errno::ENOBUFS            => Error::ENOBUFS,
            errno::ENETDOWN           => Error::ENETDOWN,
            errno::EADDRNOTAVAIL      => Error::EADDRNOTAVAIL,
            156384714                => Error::EPROTONOSUPPORT,
            156384715                => Error::ENOBUFS,
            156384716                => Error::ENETDOWN,
            156384717                => Error::EADDRINUSE,
            156384718                => Error::EADDRNOTAVAIL,
            156384719                => Error::ECONNREFUSED,
            156384720                => Error::EINPROGRESS,
            156384721                => Error::ENOTSOCK,
            156384763                => Error::EFSM,
            156384764                => Error::ENOCOMPATPROTO,
            156384765                => Error::ETERM,
            156384766                => Error::EMTHREAD,

            x => {
                unsafe {
                    let s = zmq_sys::zmq_strerror(x);
                    panic!("unknown error [{}]: {}",
                        x,
                        str::from_utf8(ffi::CStr::from_ptr(s).to_bytes()).unwrap()
                    )
                }
            }
        }
    }
}

impl std::error::Error for Error {
    fn description(&self) -> &str {
        unsafe {
            let s = zmq_sys::zmq_strerror(*self as c_int);
            let v: &'static [u8] =
                mem::transmute(ffi::CStr::from_ptr(s).to_bytes());
            str::from_utf8(v).unwrap()
        }
    }
}

impl std::fmt::Display for Error {
    fn fmt(&self, f: &mut fmt::Formatter) -> fmt::Result {
        unsafe {
            let s = zmq_sys::zmq_strerror(*self as c_int);
            let v: &'static [u8] =
                mem::transmute(ffi::CStr::from_ptr(s).to_bytes());
            write!(f, "{}", str::from_utf8(v).unwrap())
        }
    }
}

impl fmt::Debug for Error {
    /// Return the error string for an error.
    fn fmt(&self, f: &mut fmt::Formatter) -> fmt::Result {
        unsafe {
            let s = zmq_sys::zmq_strerror(*self as c_int);
            write!(f, "{}",
                   str::from_utf8(ffi::CStr::from_ptr(s).to_bytes()).unwrap())
        }
    }
}

impl From<Error> for std::io::Error {
    fn from(error: Error) -> Self {
        use std::io::ErrorKind;

        let kind = match error {
            Error::ENOENT => ErrorKind::NotFound,
            Error::EACCES => ErrorKind::PermissionDenied,
            Error::ECONNREFUSED => ErrorKind::ConnectionRefused,
            Error::ENOTCONN => ErrorKind::NotConnected,
            Error::EADDRINUSE => ErrorKind::AddrInUse,
            Error::EADDRNOTAVAIL => ErrorKind::AddrNotAvailable,
            Error::EAGAIN => ErrorKind::WouldBlock,
            Error::EINVAL => ErrorKind::InvalidInput,
            Error::EINTR => ErrorKind::Interrupted,
            _ => ErrorKind::Other
        };
        // TODO: With rust 1.14 and up there is an optimization
        // opportunity using `std::io::Error: From<ErrorKind>` when
        // `kind != Other`. We should do that once 1.14 has been
        // stable for a bit.
        std::io::Error::new(kind, error)
    }
}

fn errno_to_error() -> Error {
    Error::from_raw(unsafe { zmq_sys::zmq_errno() })
}

/// Return the current zeromq version, as `(major, minor, patch)`.
pub fn version() -> (i32, i32, i32) {
    let mut major = 0;
    let mut minor = 0;
    let mut patch = 0;

    unsafe {
        zmq_sys::zmq_version(&mut major, &mut minor, &mut patch);
    }

    (major as i32, minor as i32, patch as i32)
}

struct RawContext {
    ctx: *mut c_void,
}

impl RawContext {
    fn destroy(&self) -> Result<()> {
        zmq_try!(unsafe { zmq_sys::zmq_ctx_destroy(self.ctx) });
        Ok(())
    }
}

unsafe impl Send for RawContext {}
unsafe impl Sync for RawContext {}

impl Drop for RawContext {
    fn drop(&mut self) {
        debug!("context dropped");
        let mut e = self.destroy();
        while e == Err(Error::EINTR) {
            e = self.destroy();
        }
    }
}

/// Handle for a 0MQ context, used to create sockets.
///
/// It is thread safe, and can be safely cloned and shared. Each clone
/// references the same underlying C context. Internally, an `Arc` is
/// used to implement this in a threadsafe way.
///
/// Also note that this binding deviates from the C API in that each
/// socket created from a context initially owns a clone of that
/// context. This reference is kept to avoid a potential deadlock
/// situation that would otherwise occur:
///
/// Destroying the underlying C context is an operation which
/// blocks waiting for all sockets created from it to be closed
/// first. If one of the sockets belongs to thread issuing the
/// destroy operation, you have established a deadlock.
///
/// You can still deadlock yourself (or intentionally close sockets in
/// other threads, see `zmq_ctx_destroy`(3)) by explicitly calling
/// `Context::destroy`.
///
#[derive(Clone)]
pub struct Context {
    raw: Arc<RawContext>,
}

impl Context {
    /// Create a new reference-counted context handle.
    pub fn new() -> Context {
        Context {
            raw: Arc::new(RawContext {
                ctx: unsafe { zmq_sys::zmq_ctx_new() }
            })
        }
    }

    /// Create a new socket.
    ///
    /// Note that the returned socket keeps a an `Arc` reference to
    /// the context it was created from, and will keep that context
    /// from being dropped while being live.
    pub fn socket(&self, socket_type: SocketType) -> Result<Socket> {
        let sock = unsafe { zmq_sys::zmq_socket(self.raw.ctx, socket_type as c_int) };

        if sock.is_null() {
            return Err(errno_to_error());
        }

        Ok(Socket {
            sock: sock,
            context: Some(self.clone()),
            owned: true,
        })
    }

    /// Try to destroy the context. This is different than the destructor; the
    /// destructor will loop when zmq_ctx_destroy returns EINTR.
    pub fn destroy(&mut self) -> Result<()> {
        self.raw.destroy()
    }
}

impl Default for Context {
    fn default() -> Self {
        Context::new()
    }
}

/// A socket, the central object in 0MQ.
pub struct Socket {
    sock: *mut c_void,
    // The `context` field is never accessed, but implicitly does
    // reference counting via the `Drop` trait.
    #[allow(dead_code)]
    context: Option<Context>,
    owned: bool,
}

unsafe impl Send for Socket {}

impl Drop for Socket {
    fn drop(&mut self) {
        if self.owned {
            if unsafe { zmq_sys::zmq_close(self.sock) } == -1 {
                panic!(errno_to_error());
            } else {
                debug!("socket dropped");
            }
        }
    }
}

macro_rules! sockopt_getter {
    ( $(#[$meta:meta])*
      pub $getter:ident => $constant_name:ident as $ty:ty
    ) => {
        $(#[$meta])*
        pub fn $getter(&self) -> Result<$ty> {
            <$ty as sockopt::Getter>::get(self.sock, Constants::$constant_name.to_raw())
        }
    };
}

macro_rules! sockopt_setter {
    ( $(#[$meta:meta])*
      pub $setter:ident => $constant_name:ident as $ty:ty
    ) => {
        $(#[$meta])*
        pub fn $setter(&self, value: $ty) -> Result<()> {
            <$ty as sockopt::Setter>::set(self.sock, Constants::$constant_name.to_raw(), value)
        }
    };
}

macro_rules! sockopt_seq {
    ( META { $($meta:meta)* }, ) => ();
    ( META { $($meta:meta)* }, if $feature:ident { $($inner:tt)* },
      $($rest:tt)*
    ) => {
        sockopt_seq!(META { cfg($feature = "1") $($meta)* }, $($inner)*);
        sockopt_seq!(META { $($meta)* }, $($rest)*);
    };
    ( META { $($meta:meta)* }, $(#[$item_meta:meta])* (_, $setter:ident) => $constant_name:ident as $ty:ty,
      $($rest:tt)*
    ) => {
        sockopt_setter! {
            $(#[$meta])* $(#[$item_meta])*
            pub $setter => $constant_name as $ty
        }
        sockopt_seq!(META { $($meta)* }, $($rest)*);
    };
    ( META { $($meta:meta)* }, $(#[$item_meta:meta])* ($getter:ident) => $constant_name:ident as $ty:ty,
      $($rest:tt)*
    ) => {
        sockopt_getter! {
            $(#[$meta])* $(#[$item_meta])*
            pub $getter => $constant_name as $ty
        }
        sockopt_seq!(META { $($meta)* }, $($rest)*);
    };
    ( META { $($meta:meta)* }, $(#[$item_meta:meta])* ($getter:ident, $setter:ident) => $constant_name:ident as $ty:ty,
      $($rest:tt)*
    ) => {
        sockopt_getter! {
            $(#[$meta])* $(#[$item_meta])*
            pub $getter => $constant_name as $ty
        }
        sockopt_setter! {
            $(#[$meta])* $(#[$item_meta])*
            pub $setter => $constant_name as $ty
        }
        sockopt_seq!(META { $($meta)* }, $($rest)*);
    };
}

macro_rules! sockopts {
    () => ();
    ( $($rest:tt)* ) => {
        sockopt_seq!(META {}, $($rest)*);
    };
}

/// Sendable over a `Socket`.
///
/// A type can implement this trait there is an especially efficient
/// implementation for sending it as a message over a zmq socket.
///
/// If the type needs to be directly passed to `Socket::send()`, but
/// the overhead of allocating a `Message` instance is not an issue,
/// `Into<Message>` should be implemented instead.
///
pub trait Sendable {
    fn send(self, socket: &Socket, flags: i32) -> Result<()>;
}

impl<T> Sendable for T where T: Into<Message> {
    fn send(self, socket: &Socket, flags: i32) -> Result<()> {
        let mut msg = self.into();
        zmq_try!(unsafe { zmq_sys::zmq_msg_send(&mut msg.msg, socket.sock, flags as c_int) });
        Ok(())
    }
}

impl Socket {
    /// Consume the Socket and return the raw socket pointer.
    ///
    /// Failure to close the raw socket manually or call `from_raw`
    /// will lead to a memory leak. Also note that is function
    /// relinquishes the reference on the context is was created from.
    pub fn into_raw(mut self) -> *mut c_void {
        self.owned = false;
        self.sock
    }

    /// Create a Socket from a raw socket pointer.
    ///
    /// The Socket assumes ownership of the pointer and will close the socket
    /// when it is dropped. The returned socket will not reference any context.
    pub unsafe fn from_raw(sock: *mut c_void) -> Socket {
        Socket {
            sock: sock,
            context: None,
            owned: true,
        }
    }

    /// Return the inner pointer to this Socket.
    ///
    /// **WARNING**:
    /// It is your responsibility to make sure that the underlying
    /// memory is not freed too early.
    pub fn as_mut_ptr(&mut self) -> *mut c_void {
        self.sock
    }

    /// Accept connections on a socket.
    pub fn bind(&self, endpoint: &str) -> Result<()> {
        let c_str = ffi::CString::new(endpoint.as_bytes()).unwrap();
        zmq_try!(unsafe { zmq_sys::zmq_bind(self.sock, c_str.as_ptr()) });
        Ok(())
    }

    /// Connect a socket.
    pub fn connect(&self, endpoint: &str) -> Result<()> {
        let c_str = ffi::CString::new(endpoint.as_bytes()).unwrap();
        zmq_try!(unsafe { zmq_sys::zmq_connect(self.sock, c_str.as_ptr()) });
        Ok(())
    }

<<<<<<< HEAD
    /// Send a message.
    ///
    /// Due to the provided `From` implementations, this works for
    /// `&[u8]`, `Vec<u8>` and `&str` `Message` itself.
    pub fn send<T>(&self, data: T, flags: i32) -> Result<()>
        where T: Sendable
    {
        data.send(self, flags)
=======
    /// Disconnect a previously connected socket
    pub fn disconnect(&self, endpoint: &str) -> Result<()> {
        let c_str = ffi::CString::new(endpoint.as_bytes()).unwrap();
        zmq_try!(unsafe { zmq_sys::zmq_disconnect(self.sock, c_str.as_ptr()) });
        Ok(())
    }

    /// Send a `&[u8]` message.
    pub fn send(&self, data: &[u8], flags: i32) -> Result<()> {
        let msg = try!(Message::from_slice(data));
        self.send_msg(msg, flags)
>>>>>>> 2d9e9b42
    }

    /// Send a `Message` message.
    #[deprecated(since="0.9.0", note="Use `send` instead")]
    pub fn send_msg(&self, msg: Message, flags: i32) -> Result<()> {
        self.send(msg, flags)
    }

    #[deprecated(since="0.9.0", note="Use `send` instead")]
    pub fn send_str(&self, data: &str, flags: i32) -> Result<()> {
        self.send(data, flags)
    }

    pub fn send_multipart<I, T>(&self, iter: I, flags: i32) -> Result<()>
        where I: IntoIterator<Item=T>,
              T: Into<Message>
    {
        let mut last_part: Option<T> = None;
        for part in iter {
            let maybe_last = last_part.take();
            if let Some(last) = maybe_last {
                try!(self.send(last.into(), flags | SNDMORE));
            }
            last_part = Some(part);
        }
        if let Some(last) = last_part {
            self.send(last.into(), flags)
        } else {
            Ok(())
        }
    }

    /// Receive a message into a `Message`. The length passed to zmq_msg_recv
    /// is the length of the buffer.
    pub fn recv(&self, msg: &mut Message, flags: i32) -> Result<()> {
        zmq_try!(unsafe { zmq_sys::zmq_msg_recv(&mut msg.msg, self.sock, flags as c_int) });
        Ok(())
    }

    /// Receive bytes into a slice. The length passed to `zmq_recv` is the length of the slice. The
    /// return value is the number of bytes in the message, which may be larger than the length of
    /// the slice, indicating truncation.
    pub fn recv_into(&self, bytes: &mut [u8], flags: i32) -> Result<usize> {
        let bytes_ptr = bytes.as_mut_ptr() as *mut c_void;
        let rc = zmq_try!(unsafe { zmq_sys::zmq_recv(self.sock, bytes_ptr, bytes.len(), flags as c_int) });
        Ok(rc as usize)
    }

    /// Receive a message into a fresh `Message`.
    pub fn recv_msg(&self, flags: i32) -> Result<Message> {
        let mut msg = Message::new();
        self.recv(&mut msg, flags).map(|_| msg)
    }

    /// Receive a message as a byte vector.
    pub fn recv_bytes(&self, flags: i32) -> Result<Vec<u8>> {
        self.recv_msg(flags).map(|msg| msg.to_vec())
    }

    /// Receive a `String` from the socket.
    ///
    /// If the received message is not valid UTF-8, it is returned as the original
    /// Vec in the `Err` part of the inner result.
    pub fn recv_string(&self, flags: i32) -> Result<result::Result<String, Vec<u8>>> {
        self.recv_bytes(flags).map(|bytes| String::from_utf8(bytes).map_err(|e| e.into_bytes()))
    }

    /// Receive a multipart message from the socket.
    ///
    /// Note that this will allocate a new vector for each message part; for
    /// many applications it will be possible to process the different parts
    /// sequentially and reuse allocations that way.
    pub fn recv_multipart(&self, flags: i32) -> Result<Vec<Vec<u8>>> {
        let mut parts: Vec<Vec<u8>> = vec![];
        loop {
            let part = try!(self.recv_bytes(flags));
            parts.push(part);

            let more_parts = try!(self.get_rcvmore());
            if !more_parts {
                break;
            }
        }
        Ok(parts)
    }

    sockopts! {
        /// Accessor for the `ZMQ_IPV6` option.
        (is_ipv6, set_ipv6) => ZMQ_IPV6 as bool,
        /// Accessor for the `ZMQ_IMMEDIATE` option.
        (is_immediate, set_immediate) => ZMQ_IMMEDIATE as bool,
        /// Accessor for the `ZMQ_PLAIN_SERVER` option.
        (is_plain_server, set_plain_server) => ZMQ_PLAIN_SERVER as bool,
        /// Accessor for the `ZMQ_CONFLATE` option.
        (is_conflate, set_conflate) => ZMQ_CONFLATE as bool,
        (is_probe_router, set_probe_router) => ZMQ_PROBE_ROUTER as bool,
        (is_router_mandatory, set_router_mandatory) => ZMQ_ROUTER_MANDATORY as bool,
        if ZMQ_HAS_CURVE {
            (is_curve_server, set_curve_server) => ZMQ_CURVE_SERVER as bool,
        },
        if ZMQ_HAS_GSSAPI {
            (is_gssapi_server, set_gssapi_server) => ZMQ_GSSAPI_SERVER as bool,
            (is_gssapi_plaintext, set_gssapi_plaintext) => ZMQ_GSSAPI_PLAINTEXT as bool,
        },
    }

    /// Return the type of this socket.
    pub fn get_socket_type(&self) -> Result<SocketType> {
        sockopt::get(self.sock, Constants::ZMQ_TYPE.to_raw()).map(|ty| {
            match ty {
                0 => SocketType::PAIR,
                1 => SocketType::PUB,
                2 => SocketType::SUB,
                3 => SocketType::REQ,
                4 => SocketType::REP,
                5 => SocketType::DEALER,
                6 => SocketType::ROUTER,
                7 => SocketType::PULL,
                8 => SocketType::PUSH,
                9 => SocketType::XPUB,
                10 => SocketType::XSUB,
                11 => SocketType::STREAM,
                _ => panic!("socket type is out of range!")
            }
        })
    }

    /// Return true if there are more frames of a multipart message to receive.
    pub fn get_rcvmore(&self) -> Result<bool> {
        sockopt::get(self.sock, Constants::ZMQ_RCVMORE.to_raw())
            .map(|o: i64| o == 1i64 )
    }

    sockopts! {
        (get_maxmsgsize, set_maxmsgsize) => ZMQ_MAXMSGSIZE as i64,
        (get_sndhwm, set_sndhwm) => ZMQ_SNDHWM as i32,
        (get_rcvhwm, set_rcvhwm) => ZMQ_RCVHWM as i32,
        (get_affinity, set_affinity) => ZMQ_AFFINITY as u64,
        (get_rate, set_rate) => ZMQ_RATE as i32,
        (get_recovery_ivl, set_recovery_ivl) => ZMQ_RECOVERY_IVL as i32,
        (get_sndbuf, set_sndbuf) => ZMQ_SNDBUF as i32,
        (get_rcvbuf, set_rcvbuf) => ZMQ_RCVBUF as i32,
        (get_tos, set_tos) => ZMQ_TOS as i32,
        (get_linger, set_linger) => ZMQ_LINGER as i32,
        (get_reconnect_ivl, set_reconnect_ivl) => ZMQ_RECONNECT_IVL as i32,
        (get_reconnect_ivl_max, set_reconnect_ivl_max) => ZMQ_RECONNECT_IVL_MAX as i32,
        (get_backlog, set_backlog) => ZMQ_BACKLOG as i32,

        /// Get the event notification file descriptor.
        ///
        /// Getter for the `ZMQ_FD` option. Note that the returned
        /// type is platform-specific; it aliases either
        /// `std::os::unix::io::RawFd` and or
        /// `std::os::windows::io::RawSocket`.
        ///
        /// Note that the returned file desciptor has special
        /// semantics: it should only used with an operating system
        /// facility like Unix `poll()` to check its readability.
        (get_fd) => ZMQ_FD as RawFd,

        /// Get the currently pending events.
        ///
        /// Note that the result of this function can also change due
        /// to receiving or sending a message on the socket, without
        /// the signalling FD (see `Socket::get_fd()`).
        ///
        /// # Examples
        ///
        /// ```
        /// use zmq;
        /// let ctx = zmq::Context::new();
        /// let socket = ctx.socket(zmq::REQ).unwrap();
        /// let events = socket.get_events().unwrap();
        /// if events.contains(zmq::POLLIN) {
        ///   println!("socket readable")
        /// }
        /// drop(socket);
        /// ```
        ///
        /// # Compatibility
        ///
        /// This function currently returns the bitmask as an `i32`
        /// for backwards compatibility; in effect it should have been
        /// using the same type as `PollItem::get_revents()` all
        /// along.
        ///
        /// In the `0.9` series, this will be rectified.
        (get_events) => ZMQ_EVENTS as PollEvents,

        (get_multicast_hops, set_multicast_hops) => ZMQ_MULTICAST_HOPS as i32,
        (get_rcvtimeo, set_rcvtimeo) => ZMQ_RCVTIMEO as i32,
        (get_sndtimeo, set_sndtimeo) => ZMQ_SNDTIMEO as i32,
        (get_tcp_keepalive, set_tcp_keepalive) => ZMQ_TCP_KEEPALIVE as i32,
        (get_tcp_keepalive_cnt, set_tcp_keepalive_cnt) => ZMQ_TCP_KEEPALIVE_CNT as i32,
        (get_tcp_keepalive_idle, set_tcp_keepalive_idle) => ZMQ_TCP_KEEPALIVE_IDLE as i32,
        (get_tcp_keepalive_intvl, set_tcp_keepalive_intvl) => ZMQ_TCP_KEEPALIVE_INTVL as i32,
        (get_handshake_ivl, set_handshake_ivl) => ZMQ_HANDSHAKE_IVL as i32,
        (_, set_identity) => ZMQ_IDENTITY as &[u8],
        (_, set_subscribe) => ZMQ_SUBSCRIBE as &[u8],
        (_, set_unsubscribe) => ZMQ_UNSUBSCRIBE as &[u8],
    }

    pub fn get_identity(&self) -> Result<Vec<u8>> {
        // 255 = identity max length
        sockopt::get_bytes(self.sock, Constants::ZMQ_IDENTITY.to_raw(), 255)
    }

    pub fn get_socks_proxy(&self) -> Result<result::Result<String, Vec<u8>>> {
        // 255 = longest allowable domain name is 253 so this should
        // be a reasonable size.
        sockopt::get_string(self.sock, Constants::ZMQ_SOCKS_PROXY.to_raw(), 255, true)
    }

    pub fn get_mechanism(&self) -> Result<Mechanism> {
        sockopt::get(self.sock, Constants::ZMQ_MECHANISM.to_raw()).map(|mech| {
            match mech {
                0 => Mechanism::ZMQ_NULL,
                1 => Mechanism::ZMQ_PLAIN,
                2 => Mechanism::ZMQ_CURVE,
                3 => Mechanism::ZMQ_GSSAPI,
                _ => panic!("Mechanism is out of range!")
            }
        })
    }

    pub fn get_plain_username(&self) -> Result<result::Result<String, Vec<u8>>> {
        // 255 = arbitrary size
        sockopt::get_string(self.sock, Constants::ZMQ_PLAIN_USERNAME.to_raw(), 255, true)
    }

    pub fn get_plain_password(&self) -> Result<result::Result<String, Vec<u8>>> {
        // 256 = arbitrary size based on std crypto key size
        sockopt::get_string(self.sock, Constants::ZMQ_PLAIN_PASSWORD.to_raw(), 256, true)
    }

    pub fn get_zap_domain(&self) -> Result<result::Result<String, Vec<u8>>> {
        // 255 = arbitrary size
        sockopt::get_string(self.sock, Constants::ZMQ_ZAP_DOMAIN.to_raw(), 255, true)
    }

    /// Return the address of the last endpoint this socket was bound to.
    ///
    /// Note that the returned address is not guaranteed to be the
    /// same as the one used with `bind`, and might also not be
    /// directly usable with `connect`. In particular, when `bind` is
    /// used with the wildcard address (`"*"`), in the address
    /// returned, the wildcard will be expanded into the any address
    /// (i.e. `0.0.0.0` with IPv4).
    pub fn get_last_endpoint(&self) -> Result<result::Result<String, Vec<u8>>> {
        // 256 + 9 + 1 = maximum inproc name size (= 256) + "inproc://".len() (= 9), plus null byte
        sockopt::get_string(self.sock, Constants::ZMQ_LAST_ENDPOINT.to_raw(), 256 + 9 + 1, true)
    }

    #[cfg(ZMQ_HAS_CURVE = "1")]
    /// Set the `ZMQ_CURVE_PUBLICKEY` option value.
    ///
    /// The key is returned as raw bytes. Use `z85_encode` on the
    /// resulting data to get the Z85-encoded string representation of
    /// the key.
    pub fn get_curve_publickey(&self) -> Result<Vec<u8>> {
        sockopt::get_bytes(self.sock, Constants::ZMQ_CURVE_PUBLICKEY.to_raw(), 32)
    }

    #[cfg(ZMQ_HAS_CURVE = "1")]
    /// Get the `ZMQ_CURVE_SECRETKEY` option value.
    ///
    /// The key is returned as raw bytes. Use `z85_encode` on the
    /// resulting data to get the Z85-encoded string representation of
    /// the key.
    pub fn get_curve_secretkey(&self) -> Result<Vec<u8>> {
        sockopt::get_bytes(self.sock, Constants::ZMQ_CURVE_SECRETKEY.to_raw(), 32)
    }

    /// Get `ZMQ_CURVE_SERVERKEY` option value.
    ///
    /// Note that the key is returned as raw bytes, as a 32-byte
    /// vector. Use `z85_encode()` explicitly to obtain the
    /// Z85-encoded string variant.
    #[cfg(ZMQ_HAS_CURVE = "1")]
    pub fn get_curve_serverkey(&self) -> Result<Vec<u8>> {
        // 41 = Z85 encoded keysize + 1 for null byte
        sockopt::get_bytes(self.sock, Constants::ZMQ_CURVE_SERVERKEY.to_raw(), 32)
    }

    #[cfg(ZMQ_HAS_GSSAPI = "1")]
    pub fn get_gssapi_principal(&self) -> Result<result::Result<String, Vec<u8>>> {
        // 260 = best guess of max length based on docs.
        sockopt::get_string(self.sock, Constants::ZMQ_GSSAPI_PRINCIPAL.to_raw(), 260, true)
    }

    #[cfg(ZMQ_HAS_GSSAPI = "1")]
    pub fn get_gssapi_service_principal(&self) -> Result<result::Result<String, Vec<u8>>> {
        // 260 = best guess of max length based on docs.
        sockopt::get_string(self.sock, Constants::ZMQ_GSSAPI_SERVICE_PRINCIPAL.to_raw(), 260, true)
    }

    sockopts! {
        (_, set_socks_proxy) => ZMQ_SOCKS_PROXY as Option<&str>,
        (_, set_plain_username) => ZMQ_PLAIN_USERNAME as Option<&str>,
        (_, set_plain_password) => ZMQ_PLAIN_PASSWORD as Option<&str>,
        (_, set_zap_domain) => ZMQ_ZAP_DOMAIN as &str,

        if ZMQ_HAS_CURVE {
            (_, set_curve_publickey) => ZMQ_CURVE_PUBLICKEY as &[u8],
            (_, set_curve_secretkey) => ZMQ_CURVE_SECRETKEY as &[u8],
            (_, set_curve_serverkey) => ZMQ_CURVE_SERVERKEY as &[u8],
        },
        if ZMQ_HAS_GSSAPI {
            (_, set_gssapi_principal) => ZMQ_GSSAPI_PRINCIPAL as &str,
            (_, set_gssapi_service_principal) => ZMQ_GSSAPI_SERVICE_PRINCIPAL as &str,
        },
    }

    /// Create a `PollItem` from the socket.
    pub fn as_poll_item(&self, events: PollEvents) -> PollItem {
        PollItem {
            socket: self.sock,
            fd: 0,
            events: events.bits(),
            revents: 0,
            marker: PhantomData
        }
    }

    /// Do a call to `zmq_poll` with only this socket.
    ///
    /// The return value on success will be either zero (no event) or one (some
    /// event was signaled).
    pub fn poll(&self, events: PollEvents, timeout_ms: i64) -> Result<i32> {
        poll(&mut [self.as_poll_item(events)], timeout_ms)
    }
}

/// Holds a 0MQ message.
///
/// A message is a single frame, either received or created locally and then
/// sent over the wire. Multipart messages are transmitted as multiple
/// `Message`s.
///
/// In rust-zmq, you aren't required to create message objects if you use the
/// convenience APIs provided (e.g. `Socket::recv_bytes()` or
/// `Socket::send_str()`). However, using message objects can make multiple
/// operations in a loop more efficient, since allocated memory can be reused.
pub struct Message {
    msg: zmq_sys::zmq_msg_t,
}

impl PartialEq for Message {
    fn eq(&self, other: &Message) -> bool {
        &self[..] == &other[..]
    }
}

impl Eq for Message {}

impl Drop for Message {
    fn drop(&mut self) {
        unsafe {
            let rc = zmq_sys::zmq_msg_close(&mut self.msg);
            assert_eq!(rc, 0);
        }
    }
}

impl fmt::Debug for Message {
    fn fmt(&self, f: &mut fmt::Formatter) -> fmt::Result {
        write!(f, "{:?}", self.deref())
    }
}

impl Message {

    fn alloc<F>(f: F) -> Message where F: FnOnce(&mut zmq_sys::zmq_msg_t) -> i32 {
        let mut msg = zmq_sys::zmq_msg_t::default();
        let rc = f(&mut msg);
        if rc == -1 {
            panic!(errno_to_error())
        }
        Message { msg: msg }
    }

    /// Create an empty `Message`.
    pub fn new() -> Message {
        Self::alloc(|msg| unsafe { zmq_sys::zmq_msg_init(msg) })
    }

    /// Create a `Message` preallocated with `len` uninitialized bytes.
    pub unsafe fn with_capacity_unallocated(len: usize) -> Message {
        Self::alloc(|msg| { zmq_sys::zmq_msg_init_size(msg, len as size_t) })
    }

    /// Create a `Message` with space for `len` bytes that are initialized to 0.
    pub fn with_capacity(len: usize) -> Message {
        unsafe {
            let mut msg = Message::with_capacity_unallocated(len);
            ptr::write_bytes(msg.as_mut_ptr(), 0, len);
            msg
        }
    }

    /// Create a `Message` from a `&[u8]`. This will copy `data` into the message.
    pub fn from_slice(data: &[u8]) -> Message {
        unsafe {
            let mut msg = Message::with_capacity_unallocated(data.len());
            ptr::copy_nonoverlapping(data.as_ptr(), msg.as_mut_ptr(), data.len());
            msg
        }
    }

    /// Return the message content as a string slice if it is valid UTF-8.
    pub fn as_str(&self) -> Option<&str> {
        str::from_utf8(self).ok()
    }

    /// Return the `ZMQ_MORE` flag, which indicates if more parts of a multipart
    /// message will follow.
    pub fn get_more(&self) -> bool {
        let rc = unsafe { zmq_sys::zmq_msg_more(&self.msg as *const _ as *mut _, ) };
        rc != 0
    }

    /// Query a message metadata property.
    pub fn gets<'a>(&'a mut self, property: &str) -> Option<&'a str> {
        let c_str = ffi::CString::new(property.as_bytes()).unwrap();

        let value = unsafe {
            zmq_sys::zmq_msg_gets(&mut self.msg, c_str.as_ptr())
        };

        if value.is_null() {
            None
        } else {
            Some(unsafe { str::from_utf8(ffi::CStr::from_ptr(value).to_bytes()).unwrap() })
        }
    }
}

impl Deref for Message {
    type Target = [u8];

    fn deref(&self) -> &[u8] {
        // This is safe because we're constraining the slice to the lifetime of
        // this message.
        unsafe {
            let ptr = &self.msg as *const _ as *mut _;
            let data = zmq_sys::zmq_msg_data(ptr);
            let len = zmq_sys::zmq_msg_size(ptr) as usize;
            slice::from_raw_parts(mem::transmute(data), len)
        }
    }
}

impl DerefMut for Message {
    fn deref_mut(&mut self) -> &mut [u8] {
        // This is safe because we're constraining the slice to the lifetime of
        // this message.
        unsafe {
            let data = zmq_sys::zmq_msg_data(&mut self.msg);
            let len = zmq_sys::zmq_msg_size(&mut self.msg) as usize;
            slice::from_raw_parts_mut(mem::transmute(data), len)
        }
    }
}

impl<'a> From<&'a [u8]> for Message {
    fn from(msg: &'a [u8]) -> Self {
        Message::from_slice(msg)
    }
}

impl<'a> From<&'a Vec<u8>> for Message {
    fn from(msg: &Vec<u8>) -> Self {
        Message::from_slice(&msg[..])
    }
}

impl<'a> From<&'a str> for Message {
    fn from(msg: &str) -> Self {
        Message::from_slice(msg.as_bytes())
    }
}

impl<'a> From<&'a String> for Message {
    fn from(msg: &String) -> Self {
        Message::from_slice(msg.as_bytes())
    }
}

impl<'a, T> From<&'a T> for Message
    where T: Into<Message> + Clone
{
    fn from(v: &'a T) -> Self {
        v.clone().into()
    }
}

bitflags! {
    /// Type representing pending socket events.
    pub flags PollEvents: i16 {
        /// For `poll()`, specifies to signal when a message/some data
        /// can be read from a socket.
        const POLLIN = 1,
        /// For `poll()`, specifies to signal when a message/some data
        /// can be written to a socket.
        const POLLOUT = 2,
        /// For `poll()`, specifies to signal when an error condition
        /// is present on a socket.  This only applies to non-0MQ
        /// sockets.
        const POLLERR = 4,
    }
}

/// Represents a handle that can be `poll()`ed.
///
/// This is either a reference to a 0MQ socket, or a standard socket.
/// Apart from that it contains the requested event mask, and is updated
/// with the occurred events after `poll()` finishes.
#[repr(C)]
pub struct PollItem<'a> {
    socket: *mut c_void,
    fd: RawFd,
    events: c_short,
    revents: c_short,
    marker: PhantomData<&'a Socket>
}

impl<'a> PollItem<'a> {
    /// Construct a PollItem from a non-0MQ socket, given by its file
    /// descriptor.
    pub fn from_fd(fd: RawFd) -> PollItem<'a> {
        PollItem {
            socket: ptr::null_mut(),
            fd: fd,
            events: 0,
            revents: 0,
            marker: PhantomData
        }
    }

    /// Retrieve the events that occurred for this handle.
    pub fn get_revents(&self) -> PollEvents {
        PollEvents::from_bits_truncate(self.revents)
    }

    /// Returns true if the polled socket has messages ready to receive.
    pub fn is_readable(&self) -> bool {
        (self.revents & POLLIN.bits()) != 0
    }

    /// Returns true if the polled socket can accept messages to be sent
    /// without blocking.
    pub fn is_writable(&self) -> bool {
        (self.revents & POLLOUT.bits()) != 0
    }

    /// Returns true if the polled socket encountered an error condition.
    pub fn is_error(&self) -> bool {
        (self.revents & POLLERR.bits()) != 0
    }
}

/// Poll for events on multiple sockets.
///
/// For every poll item given, the events given in the `events` bitmask are
/// monitored, and signaled in `revents` when they occur. Any number of poll
/// items can have events signaled when the function returns.
///
/// The given timeout is in milliseconds and can be zero. A timeout of `-1`
/// indicates to block indefinitely until an event has occurred.
///
/// The result, if not `Err`, indicates the number of poll items that have
/// events signaled.
pub fn poll(items: &mut [PollItem], timeout: i64) -> Result<i32> {
    let rc = zmq_try!(unsafe {
        zmq_sys::zmq_poll(items.as_mut_ptr() as *mut zmq_sys::zmq_pollitem_t,
                          items.len() as c_int,
                          timeout as c_long)
    });
    Ok(rc as i32)
}

/// Start a 0MQ proxy in the current thread.
///
/// A proxy connects a frontend socket with a backend socket, where the exact
/// behavior depends on the type of both sockets.
///
/// This function only returns (always with an `Err`) when the sockets' context
/// has been closed.
pub fn proxy(frontend: &mut Socket,
             backend: &mut Socket) -> Result<()> {
    zmq_try!(unsafe { zmq_sys::zmq_proxy(frontend.sock, backend.sock, ptr::null_mut()) });
    Ok(())
}

/// Start a 0MQ proxy in the current thread, with a capture socket.
///
/// The capture socket is sent all messages received on the frontend and backend
/// sockets.
pub fn proxy_with_capture(frontend: &mut Socket,
                          backend: &mut Socket,
                          capture: &mut Socket) -> Result<()> {
    zmq_try!(unsafe { zmq_sys::zmq_proxy(frontend.sock, backend.sock, capture.sock) });
    Ok(())
}

/// Return true if the used 0MQ library has the given capability.
///
/// For older versions of 0MQ that don't have the wrapped `zmq_has` function,
/// returns `None`.
///
/// For a list of capabilities, please consult the `zmq_has` manual page.
pub fn has(capability: &str) -> Option<bool> {
    if cfg!(ZMQ_HAS_ZMQ_HAS) {
        let c_str = ffi::CString::new(capability).unwrap();
        unsafe {
            Some(zmq_sys::zmq_has(c_str.as_ptr()) == 1)
        }
    } else {
        None
    }
}

/// A CURVE key pair generated by 0MQ.
///
/// Note that for API consistency reasons, since version 0.9, the key
/// pair is represented in the binary form. This is in contrast to
/// libzmq, which returns the z85-encoded representation.
#[cfg(ZMQ_HAS_CURVE = "1")]
#[derive(Debug)]
pub struct CurveKeyPair {
    pub public_key: [u8; 32],
    pub secret_key: [u8; 32],
}

#[cfg(ZMQ_HAS_CURVE = "1")]
impl CurveKeyPair {
    /// Create a new key pair.
    pub fn new() -> Result<CurveKeyPair> {
        // Curve keypairs are currently 40 bytes long, plus terminating NULL.
        let mut ffi_public_key = [0u8; 41];
        let mut ffi_secret_key = [0u8; 41];

        zmq_try!(unsafe {
            zmq_sys::zmq_curve_keypair(
                ffi_public_key.as_mut_ptr() as *mut libc::c_char,
                ffi_secret_key.as_mut_ptr() as *mut libc::c_char)
        });


        let mut pair = CurveKeyPair {
            public_key: [0; 32],
            secret_key: [0; 32],
        };
        unsafe {
            // No need to check return code here, as zmq_curve_keypair
            // is supposed to generate valid z85-encoded keys
            zmq_sys::zmq_z85_decode(pair.public_key.as_mut_ptr(),
                                    ffi_public_key.as_ptr() as *mut libc::c_char);
            zmq_sys::zmq_z85_decode(pair.secret_key.as_mut_ptr(),
                                    ffi_secret_key.as_ptr() as *mut libc::c_char);
        }

        Ok(pair)
    }
}

/// Errors that can occur while encoding Z85.
#[derive(Debug)]
pub enum EncodeError {
    BadLength,
    FromUtf8Error(FromUtf8Error),
}

impl From<FromUtf8Error> for EncodeError {
    fn from(err: FromUtf8Error) -> Self {
        EncodeError::FromUtf8Error(err)
    }
}

impl fmt::Display for EncodeError {
    fn fmt(&self, f: &mut fmt::Formatter) -> fmt::Result {
        match *self {
            EncodeError::BadLength => write!(f, "Invalid data length. Should be multiple of 4."),
            EncodeError::FromUtf8Error(ref e) => write!(f, "UTF8 conversion error: {}", e),
        }
    }
}

impl std::error::Error for EncodeError {
    fn description(&self) -> &str {
        match *self {
            EncodeError::BadLength => "invalid data length",
            EncodeError::FromUtf8Error(ref e) => e.description(),
        }
    }
}

/// Encode a binary key as Z85 printable text.
///
/// Z85 is an encoding similar to Base64, but operates on 4-byte chunks,
/// which are encoded into 5-byte sequences.
///
/// The input slice *must* have a length divisible by 4.
pub fn z85_encode(data: &[u8]) -> result::Result<String, EncodeError> {
    if data.len() % 4 != 0 {
        return Err(EncodeError::BadLength);
    }

    let len = data.len() * 5 / 4 + 1;
    let mut dest = vec![0u8; len];

    unsafe {
        zmq_sys::zmq_z85_encode(
            dest.as_mut_ptr() as *mut libc::c_char,
            data.as_ptr(),
            data.len());
    }

    dest.truncate(len-1);
    String::from_utf8(dest).map_err(EncodeError::FromUtf8Error)
}

/// Errors that can occur while decoding Z85.
#[derive(Debug)]
pub enum DecodeError {
    /// The input string slice's length was not a multiple of 5.
    BadLength,
    /// The input string slice had embedded NUL bytes.
    NulError(ffi::NulError),
}

impl From<ffi::NulError> for DecodeError {
    fn from(err: ffi::NulError) -> Self {
        DecodeError::NulError(err)
    }
}

impl fmt::Display for DecodeError {
    fn fmt(&self, f: &mut fmt::Formatter) -> fmt::Result {
        match *self {
            DecodeError::BadLength => write!(f, "Invalid data length. Should be multiple of 5."),
            DecodeError::NulError(ref e) => write!(f, "Nul byte error: {}", e),
        }
    }
}

impl std::error::Error for DecodeError {
    fn description(&self) -> &str {
        match *self {
            DecodeError::BadLength => "invalid data length",
            DecodeError::NulError(ref e) => e.description(),
        }
    }
}

/// Decode a binary key from Z85-encoded text.
///
/// The input string must have a length divisible by 5.
///
/// Note that 0MQ silently accepts characters outside the range defined for
/// the Z85 encoding.
pub fn z85_decode(data: &str) -> result::Result<Vec<u8>, DecodeError> {
    if data.len() % 5 != 0 {
        return Err(DecodeError::BadLength);
    }

    let len = data.len() * 4 / 5;
    let mut dest = vec![0u8; len];

    let c_str = try!(ffi::CString::new(data));

    unsafe {
        zmq_sys::zmq_z85_decode(dest.as_mut_ptr(), c_str.into_raw());
    }

    Ok(dest)
}<|MERGE_RESOLUTION|>--- conflicted
+++ resolved
@@ -576,7 +576,13 @@
         Ok(())
     }
 
-<<<<<<< HEAD
+    /// Disconnect a previously connected socket
+    pub fn disconnect(&self, endpoint: &str) -> Result<()> {
+        let c_str = ffi::CString::new(endpoint.as_bytes()).unwrap();
+        zmq_try!(unsafe { zmq_sys::zmq_disconnect(self.sock, c_str.as_ptr()) });
+        Ok(())
+    }
+
     /// Send a message.
     ///
     /// Due to the provided `From` implementations, this works for
@@ -585,19 +591,6 @@
         where T: Sendable
     {
         data.send(self, flags)
-=======
-    /// Disconnect a previously connected socket
-    pub fn disconnect(&self, endpoint: &str) -> Result<()> {
-        let c_str = ffi::CString::new(endpoint.as_bytes()).unwrap();
-        zmq_try!(unsafe { zmq_sys::zmq_disconnect(self.sock, c_str.as_ptr()) });
-        Ok(())
-    }
-
-    /// Send a `&[u8]` message.
-    pub fn send(&self, data: &[u8], flags: i32) -> Result<()> {
-        let msg = try!(Message::from_slice(data));
-        self.send_msg(msg, flags)
->>>>>>> 2d9e9b42
     }
 
     /// Send a `Message` message.
