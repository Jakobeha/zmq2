//! Module: zmq

#![allow(trivial_numeric_casts)]

#[macro_use]
extern crate log;

extern crate libc;
extern crate zmq_sys;

use libc::{c_int, c_long, size_t, int64_t, uint64_t};
use std::{mem, ptr, str, slice};
use std::ffi;
use std::fmt;
use std::marker::PhantomData;
use std::ops::{Deref, DerefMut};
use std::os::raw::c_void;
use std::result;

pub use SocketType::*;

pub type Result<T> = result::Result<T, Error>;

/// Socket types
#[allow(non_camel_case_types)]
#[derive(Clone, Debug, PartialEq)]
pub enum SocketType {
    PAIR   = 0,
    PUB    = 1,
    SUB    = 2,
    REQ    = 3,
    REP    = 4,
    DEALER = 5,
    ROUTER = 6,
    PULL   = 7,
    PUSH   = 8,
    XPUB   = 9,
    XSUB   = 10,
}

impl Copy for SocketType {}

pub static DONTWAIT : i32 = 1;
pub static SNDMORE : i32 = 2;

#[allow(non_camel_case_types)]
#[derive(Clone)]
pub enum Constants {
<<<<<<< HEAD
    ZMQ_AFFINITY          = 4,
    ZMQ_IDENTITY          = 5,
    ZMQ_SUBSCRIBE         = 6,
    ZMQ_UNSUBSCRIBE       = 7,
    ZMQ_RATE              = 8,
    ZMQ_RECOVERY_IVL      = 9,
    ZMQ_MCAST_LOOP        = 10,
    ZMQ_SNDBUF            = 11,
    ZMQ_RCVBUF            = 12,
    ZMQ_RCVMORE           = 13,
    ZMQ_FD                = 14,
    ZMQ_EVENTS            = 15,
    ZMQ_TYPE              = 16,
    ZMQ_LINGER            = 17,
    ZMQ_RECONNECT_IVL     = 18,
    ZMQ_BACKLOG           = 19,
    ZMQ_RECOVERY_IVL_MSEC = 20,
    ZMQ_RECONNECT_IVL_MAX = 21,
    ZMQ_MAXMSGSIZE        = 22,
    ZMQ_SNDHWM            = 23,
    ZMQ_RCVHWM            = 24,
    ZMQ_RCVTIMEO          = 27,
    ZMQ_SNDTIMEO          = 28,

    ZMQ_MAX_VSM_SIZE      = 30,
    ZMQ_DELIMITER         = 31,
    ZMQ_VSM               = 32,
    ZMQ_ROUTER_MANDATORY  = 33,
    ZMQ_IMMEDIATE         = 39,
    ZMQ_PROBE_ROUTER      = 51,

    ZMQ_MSG_MORE          = 1,
    ZMQ_MSG_SHARED        = 128,
    ZMQ_MSG_MASK          = 129,
=======
    ZMQ_AFFINITY                 = 4,
    ZMQ_IDENTITY                 = 5,
    ZMQ_SUBSCRIBE                = 6,
    ZMQ_UNSUBSCRIBE              = 7,
    ZMQ_RATE                     = 8,
    ZMQ_RECOVERY_IVL             = 9,
    ZMQ_SNDBUF                   = 11,
    ZMQ_RCVBUF                   = 12,
    ZMQ_RCVMORE                  = 13,
    ZMQ_FD                       = 14,
    ZMQ_EVENTS                   = 15,
    ZMQ_TYPE                     = 16,
    ZMQ_LINGER                   = 17,
    ZMQ_RECONNECT_IVL            = 18,
    ZMQ_BACKLOG                  = 19,
    ZMQ_RECONNECT_IVL_MAX        = 21,
    ZMQ_MAXMSGSIZE               = 22,
    ZMQ_SNDHWM                   = 23,
    ZMQ_RCVHWM                   = 24,
    ZMQ_MULTICAST_HOPS           = 25,
    ZMQ_RCVTIMEO                 = 27,
    ZMQ_SNDTIMEO                 = 28,
    ZMQ_LAST_ENDPOINT            = 32,
    ZMQ_ROUTER_MANDATORY         = 33,
    ZMQ_TCP_KEEPALIVE            = 34,
    ZMQ_TCP_KEEPALIVE_CNT        = 35,
    ZMQ_TCP_KEEPALIVE_IDLE       = 36,
    ZMQ_TCP_KEEPALIVE_INTVL      = 37,
    ZMQ_IMMEDIATE                = 39,
    ZMQ_XPUB_VERBOSE             = 40,
    ZMQ_ROUTER_RAW               = 41,
    ZMQ_IPV6                     = 42,
    ZMQ_MECHANISM                = 43,
    ZMQ_PLAIN_SERVER             = 44,
    ZMQ_PLAIN_USERNAME           = 45,
    ZMQ_PLAIN_PASSWORD           = 46,
    ZMQ_CURVE_SERVER             = 47,
    ZMQ_CURVE_PUBLICKEY          = 48,
    ZMQ_CURVE_SECRETKEY          = 49,
    ZMQ_CURVE_SERVERKEY          = 50,
    ZMQ_PROBE_ROUTER             = 51,
    ZMQ_REQ_CORRELATE            = 52,
    ZMQ_REQ_RELAXED              = 53,
    ZMQ_CONFLATE                 = 54,
    ZMQ_ZAP_DOMAIN               = 55,
    ZMQ_ROUTER_HANDOVER          = 56,
    ZMQ_TOS                      = 57,
    ZMQ_CONNECT_RID              = 61,
    ZMQ_GSSAPI_SERVER            = 62,
    ZMQ_GSSAPI_PRINCIPAL         = 63,
    ZMQ_GSSAPI_SERVICE_PRINCIPAL = 64,
    ZMQ_GSSAPI_PLAINTEXT         = 65,
    ZMQ_HANDSHAKE_IVL            = 66,
    ZMQ_SOCKS_PROXY              = 68,
    ZMQ_XPUB_NODROP              = 69,

    ZMQ_MSG_MORE                 = 1,
    ZMQ_MSG_SHARED               = 128,
    ZMQ_MSG_MASK                 = 129,
>>>>>>> c64f21a5
}

impl Copy for Constants {}

impl Constants {
    pub fn to_raw(&self) -> i32 {
        *self as i32
    }
}

<<<<<<< HEAD
    pub fn from_raw(raw: i32) -> Constants {
        // fails if `raw` is not a valid value
        match raw {
            4         => Constants::ZMQ_AFFINITY,
            5         => Constants::ZMQ_IDENTITY,
            6         => Constants::ZMQ_SUBSCRIBE,
            7         => Constants::ZMQ_UNSUBSCRIBE,
            8         => Constants::ZMQ_RATE,
            9         => Constants::ZMQ_RECOVERY_IVL,
            10        => Constants::ZMQ_MCAST_LOOP,
            11        => Constants::ZMQ_SNDBUF,
            12        => Constants::ZMQ_RCVBUF,
            13        => Constants::ZMQ_RCVMORE,
            14        => Constants::ZMQ_FD,
            15        => Constants::ZMQ_EVENTS,
            16        => Constants::ZMQ_TYPE,
            17        => Constants::ZMQ_LINGER,
            18        => Constants::ZMQ_RECONNECT_IVL,
            19        => Constants::ZMQ_BACKLOG,
            20        => Constants::ZMQ_RECOVERY_IVL_MSEC,
            21        => Constants::ZMQ_RECONNECT_IVL_MAX,
            22        => Constants::ZMQ_MAXMSGSIZE,
            23        => Constants::ZMQ_SNDHWM,
            24        => Constants::ZMQ_RCVHWM,
            27        => Constants::ZMQ_RCVTIMEO,
            28        => Constants::ZMQ_SNDTIMEO,

            30        => Constants::ZMQ_MAX_VSM_SIZE,
            31        => Constants::ZMQ_DELIMITER,
            32        => Constants::ZMQ_VSM,
            33        => Constants::ZMQ_ROUTER_MANDATORY,
            39        => Constants::ZMQ_IMMEDIATE,
            51        => Constants::ZMQ_PROBE_ROUTER,

            1         => Constants::ZMQ_MSG_MORE,
            128       => Constants::ZMQ_MSG_SHARED,
            129       => Constants::ZMQ_MSG_MASK,

            x         => panic!("invalid constant {}", x),
        }
    }
=======
/// Security Mechanism
#[allow(non_camel_case_types)]
#[derive(Clone, Debug, PartialEq)]
pub enum Mechanism {
    ZMQ_NULL   = 0,
    ZMQ_PLAIN  = 1,
    ZMQ_CURVE  = 2,
    ZMQ_GSSAPI = 3,
>>>>>>> c64f21a5
}

impl Copy for Mechanism {}

const ZMQ_HAUSNUMERO: isize = 156384712;

#[derive(Clone, Eq, PartialEq)]
pub enum Error {
    EACCES          = libc::EACCES as isize,
    EADDRINUSE      = libc::EADDRINUSE as isize,
    EAGAIN          = libc::EAGAIN as isize,
    EBUSY           = libc::EBUSY as isize,
    ECONNREFUSED    = libc::ECONNREFUSED as isize,
    EFAULT          = libc::EFAULT as isize,
    EINTR           = libc::EINTR as isize,
    EHOSTUNREACH    = libc::EHOSTUNREACH as isize,
    EINPROGRESS     = libc::EINPROGRESS as isize,
    EINVAL          = libc::EINVAL as isize,
    EMFILE          = libc::EMFILE as isize,
    EMSGSIZE        = libc::EMSGSIZE as isize,
    ENAMETOOLONG    = libc::ENAMETOOLONG as isize,
    ENODEV          = libc::ENODEV as isize,
    ENOENT          = libc::ENOENT as isize,
    ENOMEM          = libc::ENOMEM as isize,
    ENOTCONN        = libc::ENOTCONN as isize,
    ENOTSOCK        = libc::ENOTSOCK as isize,
    EPROTO          = libc::EPROTO as isize,
    EPROTONOSUPPORT = libc::EPROTONOSUPPORT as isize,
    ENOTSUP         = (ZMQ_HAUSNUMERO + 1) as isize,
    ENOBUFS         = (ZMQ_HAUSNUMERO + 3) as isize,
    ENETDOWN        = (ZMQ_HAUSNUMERO + 4) as isize,
    EADDRNOTAVAIL   = (ZMQ_HAUSNUMERO + 6) as isize,

    // native zmq error codes
    EFSM            = (ZMQ_HAUSNUMERO + 51) as isize,
    ENOCOMPATPROTO  = (ZMQ_HAUSNUMERO + 52) as isize,
    ETERM           = (ZMQ_HAUSNUMERO + 53) as isize,
    EMTHREAD        = (ZMQ_HAUSNUMERO + 54) as isize,
}

impl Copy for Error {}

impl Error {
    pub fn to_raw(&self) -> i32 {
        *self as i32
    }

    pub fn from_raw(raw: i32) -> Error {
        match raw {
            libc::EACCES             => Error::EACCES,
            libc::EADDRINUSE         => Error::EADDRINUSE,
            libc::EAGAIN             => Error::EAGAIN,
            libc::EBUSY              => Error::EBUSY,
            libc::ECONNREFUSED       => Error::ECONNREFUSED,
            libc::EFAULT             => Error::EFAULT,
            libc::EHOSTUNREACH       => Error::EHOSTUNREACH,
            libc::EINPROGRESS        => Error::EINPROGRESS,
            libc::EINVAL             => Error::EINVAL,
            libc::EMFILE             => Error::EMFILE,
            libc::EMSGSIZE           => Error::EMSGSIZE,
            libc::ENAMETOOLONG       => Error::ENAMETOOLONG,
            libc::ENODEV             => Error::ENODEV,
            libc::ENOENT             => Error::ENOENT,
            libc::ENOMEM             => Error::ENOMEM,
            libc::ENOTCONN           => Error::ENOTCONN,
            libc::ENOTSOCK           => Error::ENOTSOCK,
            libc::EPROTO             => Error::EPROTO,
            libc::EPROTONOSUPPORT    => Error::EPROTONOSUPPORT,
            156384713                => Error::ENOTSUP,
            156384714                => Error::EPROTONOSUPPORT,
            156384715                => Error::ENOBUFS,
            156384716                => Error::ENETDOWN,
            156384717                => Error::EADDRINUSE,
            156384718                => Error::EADDRNOTAVAIL,
            156384719                => Error::ECONNREFUSED,
            156384720                => Error::EINPROGRESS,
            156384721                => Error::ENOTSOCK,
            156384763                => Error::EFSM,
            156384764                => Error::ENOCOMPATPROTO,
            156384765                => Error::ETERM,
            156384766                => Error::EMTHREAD,

            x => {
                unsafe {
                    let s = zmq_sys::zmq_strerror(x);
                    panic!("unknown error [{}]: {}",
                        x,
                        str::from_utf8(ffi::CStr::from_ptr(s).to_bytes()).unwrap()
                    )
                }
            }
        }
    }
}

impl std::error::Error for Error {
    fn description(&self) -> &str {
        unsafe {
            let s = zmq_sys::zmq_strerror(*self as c_int);
            let v: &'static [u8] =
                mem::transmute(ffi::CStr::from_ptr(s).to_bytes());
            str::from_utf8(v).unwrap()
        }
    }
}

impl std::fmt::Display for Error {
    fn fmt(&self, f: &mut fmt::Formatter) -> fmt::Result {
        unsafe {
            let s = zmq_sys::zmq_strerror(*self as c_int);
            let v: &'static [u8] =
                mem::transmute(ffi::CStr::from_ptr(s).to_bytes());
            write!(f, "{}", str::from_utf8(v).unwrap())
        }
    }
}

// Return the current zeromq version.
pub fn version() -> (i32, i32, i32) {
    let mut major = 0;
    let mut minor = 0;
    let mut patch = 0;

    unsafe {
        zmq_sys::zmq_version(&mut major, &mut minor, &mut patch);
    }

    (major as i32, minor as i32, patch as i32)
}

/// zmq context, used to create sockets. Is thread safe, and can be safely
/// shared, but dropping it while sockets are still open will cause them to
/// close (see zmq_ctx_destroy(3)).
///
/// For this reason, one should use an Arc to share it, rather than any unsafe
/// trickery you might think up that would call the destructor.
pub struct Context {
    ctx: *mut c_void,
}

unsafe impl Send for Context {}
unsafe impl Sync for Context {}

impl Context {
    pub fn new() -> Context {
        Context {
            ctx: unsafe { zmq_sys::zmq_ctx_new() }
        }
    }

    pub fn socket(&mut self, socket_type: SocketType) -> Result<Socket> {
        let sock = unsafe { zmq_sys::zmq_socket(self.ctx, socket_type as c_int) };

        if sock.is_null() {
            return Err(errno_to_error());
        }

        Ok(Socket { sock: sock, closed: false })
    }

    /// Try to destroy the context. This is different than the destructor; the
    /// destructor will loop when zmq_ctx_destroy returns EINTR
    pub fn destroy(&mut self) -> Result<()> {
        if unsafe { zmq_sys::zmq_ctx_destroy(self.ctx) } == -1i32 {
            Err(errno_to_error())
        } else {
            Ok(())
        }
    }
}

impl Drop for Context {
    fn drop(&mut self) {
        debug!("context dropped");
        let mut e = self.destroy();
        while e == Err(Error::EINTR) {
            e = self.destroy();
        }
    }
}

pub struct Socket {
    sock: *mut c_void,
    closed: bool
}

unsafe impl Send for Socket {}

impl Drop for Socket {
    fn drop(&mut self) {
        match self.close_final() {
            Ok(()) => { debug!("socket dropped") },
            Err(e) => panic!(e)
        }
    }
}

impl Socket {
    /// Accept connections on a socket.
    pub fn bind(&mut self, endpoint: &str) -> Result<()> {
        let rc = unsafe { zmq_sys::zmq_bind(self.sock,
                          ffi::CString::new(endpoint.as_bytes()).unwrap().as_ptr()) };
        if rc == -1i32 { Err(errno_to_error()) } else { Ok(()) }
    }

    /// Connect a socket.
    pub fn connect(&mut self, endpoint: &str) -> Result<()> {
        let rc = unsafe { zmq_sys::zmq_connect(self.sock,
                          ffi::CString::new(endpoint.as_bytes()).unwrap().as_ptr()) };
        if rc == -1i32 { Err(errno_to_error()) } else { Ok(()) }
    }

    /// Send a `&[u8]` message.
    pub fn send(&mut self, data: &[u8], flags: i32) -> Result<()> {
        let msg = try!(Message::from_slice(data));
        self.send_msg(msg, flags)
    }

    /// Send a `Message` message.
    pub fn send_msg(&mut self, mut msg: Message, flags: i32) -> Result<()> {
        let rc = unsafe {
            zmq_sys::zmq_msg_send(&mut msg.msg, self.sock, flags as c_int)
        };

        if rc == -1i32 {
            Err(errno_to_error())
        } else {
            Ok(())
        }
    }

    pub fn send_str(&mut self, data: &str, flags: i32) -> Result<()> {
        self.send(data.as_bytes(), flags)
    }

    pub fn send_multipart(&mut self, parts: &[&[u8]], flags: i32) -> Result<(), Error> {
        if parts.len() == 0 {
            return Ok(());
        }
        let (last_part, first_parts) = parts.split_last().unwrap();

        for part in first_parts.iter() {
            try!(self.send(part, flags | SNDMORE));
        }
        try!(self.send(last_part, flags));

        Ok(())
    }

    /// Receive a message into a `Message`. The length passed to zmq_msg_recv
    /// is the length of the buffer.
    pub fn recv(&mut self, msg: &mut Message, flags: i32) -> Result<()> {
        let rc = unsafe {
            zmq_sys::zmq_msg_recv(&mut msg.msg, self.sock, flags as c_int)
        };

        if rc == -1i32 {
            Err(errno_to_error())
        } else {
            Ok(())
        }
    }

<<<<<<< HEAD
    // Receive bytes into a slice. The length passed to zmq_recv is the length of the slice.
    pub fn recv_into(&mut self, bytes: &mut [u8], flags: i32) -> Result<(), Error> {
        let rc = unsafe {
            let bytes_ptr = bytes.as_mut_ptr() as *mut c_void;
            zmq_sys::zmq_recv(self.sock, bytes_ptr, bytes.len(), flags as c_int)
        };

        if rc == -1i32 {
            Err(errno_to_error())
        } else {
            Ok(())
        }
    }

    pub fn recv_msg(&mut self, flags: i32) -> Result<Message, Error> {
=======
    pub fn recv_msg(&mut self, flags: i32) -> Result<Message> {
>>>>>>> c64f21a5
        let mut msg = try!(Message::new());
        match self.recv(&mut msg, flags) {
            Ok(()) => Ok(msg),
            Err(e) => Err(e),
        }
    }

    pub fn recv_bytes(&mut self, flags: i32) -> Result<Vec<u8>> {
        match self.recv_msg(flags) {
            Ok(msg) => Ok(msg.to_vec()),
            Err(e) => Err(e),
        }
    }

    /// Read a `String` from the socket.
    pub fn recv_string(&mut self, flags: i32) -> Result<result::Result<String, Vec<u8>>> {
        match self.recv_bytes(flags) {
            Ok(msg) => Ok(Ok(String::from_utf8(msg).unwrap_or("".to_string()))),
            Err(e) => Err(e),
        }
    }

<<<<<<< HEAD
    pub fn recv_multipart(&mut self, flags: i32) -> Result<Vec<Vec<u8>>, Error> {
        let mut parts: Vec<Vec<u8>> = vec![];
        loop {
            let part = try!(self.recv_bytes(flags));
            parts.push(part);

            let more_parts = try!(self.get_rcvmore());
            if !more_parts {
                break;
            }
        }
        Ok(parts)
    }

    pub fn close(&mut self) -> Result<(), Error> {
=======
    pub fn close(&mut self) -> Result<()> {
>>>>>>> c64f21a5
        if !self.closed {
            self.closed = true;

            if unsafe { zmq_sys::zmq_close(self.sock) } == -1i32 {
                return Err(errno_to_error());
            }
        }

        Ok(())
    }

    pub fn close_final(&mut self) -> Result<()> {
        if !self.closed {
            if unsafe { zmq_sys::zmq_close(self.sock) } == -1i32 {
                return Err(errno_to_error());
            }
        }

        Ok(())
    }

    pub fn is_ipv6(&self) -> Result<bool> {
        Ok(try!(getsockopt_i32(self.sock, Constants::ZMQ_IPV6.to_raw())) == 1)
    }

    pub fn is_immediate(&self) -> Result<bool> {
        Ok(try!(getsockopt_i32(self.sock, Constants::ZMQ_IMMEDIATE.to_raw())) == 1)
    }

    pub fn is_plain_server(&self) -> Result<bool> {
        Ok(try!(getsockopt_i32(self.sock, Constants::ZMQ_PLAIN_SERVER.to_raw())) == 1)
    }

    #[cfg(ZMQ_HAS_CURVE = "1")]
    pub fn is_curve_server(&self) -> Result<bool> {
        Ok(try!(getsockopt_i32(self.sock, Constants::ZMQ_CURVE_SERVER.to_raw())) == 1)
    }

    #[cfg(ZMQ_HAS_GSSAPI = "1")]
    pub fn is_gssapi_server(&self) -> Result<bool> {
        Ok(try!(getsockopt_i32(self.sock, Constants::ZMQ_GSSAPI_SERVER.to_raw())) == 1)
    }

    #[cfg(ZMQ_HAS_GSSAPI = "1")]
    pub fn is_gssapi_plaintext(&self) -> Result<bool> {
        Ok(try!(getsockopt_i32(self.sock, Constants::ZMQ_GSSAPI_PLAINTEXT.to_raw())) == 1)
    }

    pub fn is_conflate(&self) -> Result<bool> {
        Ok(try!(getsockopt_i32(self.sock, Constants::ZMQ_CONFLATE.to_raw())) == 1)
    }

    pub fn get_socket_type(&self) -> Result<SocketType> {
        getsockopt_i32(self.sock, Constants::ZMQ_TYPE.to_raw()).map(|ty| {
            match ty {
                0 => SocketType::PAIR,
                1 => SocketType::PUB,
                2 => SocketType::SUB,
                3 => SocketType::REQ,
                4 => SocketType::REP,
                5 => SocketType::DEALER,
                6 => SocketType::ROUTER,
                7 => SocketType::PULL,
                8 => SocketType::PUSH,
                9 => SocketType::XPUB,
                10 => SocketType::XSUB,
                _ => panic!("socket type is out of range!")
            }
        })
    }

    pub fn get_rcvmore(&self) -> Result<bool> {
        getsockopt_i64(self.sock, Constants::ZMQ_RCVMORE.to_raw())
            .map(|o| o == 1i64 )
    }

    pub fn get_maxmsgsize(&self) -> Result<i64> {
        getsockopt_i64(self.sock, Constants::ZMQ_MAXMSGSIZE.to_raw())
    }


    pub fn get_sndhwm(&self) -> Result<i32> {
        getsockopt_i32(self.sock, Constants::ZMQ_SNDHWM.to_raw())
    }

    pub fn get_rcvhwm(&self) -> Result<i32> {
        getsockopt_i32(self.sock, Constants::ZMQ_RCVHWM.to_raw())
    }

    pub fn get_affinity(&self) -> Result<u64> {
        getsockopt_u64(self.sock, Constants::ZMQ_AFFINITY.to_raw())
    }

    pub fn get_identity(&self) -> Result<result::Result<String, Vec<u8>>> {
        // 255 = identity max length
        getsockopt_string(self.sock, Constants::ZMQ_IDENTITY.to_raw(), 255, false)
    }

    pub fn get_rate(&self) -> Result<i32> {
        getsockopt_i32(self.sock, Constants::ZMQ_RATE.to_raw())
    }

    pub fn get_recovery_ivl(&self) -> Result<i32> {
        getsockopt_i32(self.sock, Constants::ZMQ_RECOVERY_IVL.to_raw())
    }

    pub fn get_sndbuf(&self) -> Result<i32> {
        getsockopt_i32(self.sock, Constants::ZMQ_SNDBUF.to_raw())
    }

    pub fn get_rcvbuf(&self) -> Result<i32> {
        getsockopt_i32(self.sock, Constants::ZMQ_RCVBUF.to_raw())
    }

    pub fn get_tos(&self) -> Result<i32> {
        getsockopt_i32(self.sock, Constants::ZMQ_TOS.to_raw())
    }

    pub fn get_linger(&self) -> Result<i32> {
        getsockopt_i32(self.sock, Constants::ZMQ_LINGER.to_raw())
    }

    pub fn get_reconnect_ivl(&self) -> Result<i32> {
        getsockopt_i32(self.sock, Constants::ZMQ_RECONNECT_IVL.to_raw())
    }

    pub fn get_reconnect_ivl_max(&self) -> Result<i32> {
        getsockopt_i32(self.sock, Constants::ZMQ_RECONNECT_IVL_MAX.to_raw())
    }

    pub fn get_backlog(&self) -> Result<i32> {
        getsockopt_i32(self.sock, Constants::ZMQ_BACKLOG.to_raw())
    }

    pub fn get_fd(&self) -> Result<i64> {
        getsockopt_i64(self.sock, Constants::ZMQ_FD.to_raw())
    }

    pub fn get_events(&self) -> Result<i32> {
        getsockopt_i32(self.sock, Constants::ZMQ_EVENTS.to_raw())
    }

    pub fn get_multicast_hops(&self) -> Result<i32> {
        getsockopt_i32(self.sock, Constants::ZMQ_MULTICAST_HOPS.to_raw())
    }

    pub fn get_rcvtimeo(&self) -> Result<i32> {
        getsockopt_i32(self.sock, Constants::ZMQ_RCVTIMEO.to_raw())
    }

    pub fn get_sndtimeo(&self) -> Result<i32> {
        getsockopt_i32(self.sock, Constants::ZMQ_SNDTIMEO.to_raw())
    }

    pub fn get_socks_proxy(&self) -> Result<result::Result<String, Vec<u8>>> {
        // 255 = longest allowable domain name is 253 so this should
        // be a reasonable size.
        getsockopt_string(self.sock, Constants::ZMQ_SOCKS_PROXY.to_raw(), 255, true)
    }

    pub fn get_tcp_keepalive(&self) -> Result<i32> {
        getsockopt_i32(self.sock, Constants::ZMQ_TCP_KEEPALIVE.to_raw())
    }

    pub fn get_tcp_keepalive_cnt(&self) -> Result<i32> {
        getsockopt_i32(self.sock, Constants::ZMQ_TCP_KEEPALIVE_CNT.to_raw())
    }

    pub fn get_tcp_keepalive_idle(&self) -> Result<i32> {
        getsockopt_i32(self.sock, Constants::ZMQ_TCP_KEEPALIVE_IDLE.to_raw())
    }

    pub fn get_tcp_keepalive_intvl(&self) -> Result<i32> {
        getsockopt_i32(self.sock, Constants::ZMQ_TCP_KEEPALIVE_INTVL.to_raw())
    }

    pub fn get_mechanism(&self) -> Result<Mechanism> {
        getsockopt_i32(self.sock, Constants::ZMQ_MECHANISM.to_raw()).map(|mech| {
            match mech {
                0 => Mechanism::ZMQ_NULL,
                1 => Mechanism::ZMQ_PLAIN,
                2 => Mechanism::ZMQ_CURVE,
                3 => Mechanism::ZMQ_GSSAPI,
                _ => panic!("Mechanism is out of range!")
            }
        })
    }

    pub fn get_plain_username(&self) -> Result<result::Result<String, Vec<u8>>> {
        // 255 = arbitrary size
        getsockopt_string(self.sock, Constants::ZMQ_PLAIN_USERNAME.to_raw(), 255, true)
    }

    pub fn get_plain_password(&self) -> Result<result::Result<String, Vec<u8>>> {
        // 256 = arbitrary size based on std crypto key size
        getsockopt_string(self.sock, Constants::ZMQ_PLAIN_PASSWORD.to_raw(), 256, true)
    }

    pub fn get_zap_domain(&self) -> Result<result::Result<String, Vec<u8>>> {
        // 255 = arbitrary size
        getsockopt_string(self.sock, Constants::ZMQ_ZAP_DOMAIN.to_raw(), 255, true)
    }

    #[cfg(ZMQ_HAS_CURVE = "1")]
    pub fn get_curve_publickey(&self) -> Result<result::Result<String, Vec<u8>>> {
        // 41 = Z85 encoded keysize + 1 for null byte
        getsockopt_string(self.sock, Constants::ZMQ_CURVE_PUBLICKEY.to_raw(), 41, true)
    }

    #[cfg(ZMQ_HAS_CURVE = "1")]
    pub fn get_curve_secretkey(&self) -> Result<result::Result<String, Vec<u8>>> {
        // 41 = Z85 encoded keysize + 1 for null byte
        getsockopt_string(self.sock, Constants::ZMQ_CURVE_SECRETKEY.to_raw(), 41, true)
    }

    #[cfg(ZMQ_HAS_CURVE = "1")]
    pub fn get_curve_serverkey(&self) -> Result<result::Result<String, Vec<u8>>> {
        // 41 = Z85 encoded keysize + 1 for null byte
        getsockopt_string(self.sock, Constants::ZMQ_CURVE_SERVERKEY.to_raw(), 41, true)
    }

    #[cfg(ZMQ_HAS_GSSAPI = "1")]
    pub fn get_gssapi_principal(&self) -> Result<result::Result<String, Vec<u8>>> {
        // 260 = best guess of max length based on docs.
        getsockopt_string(self.sock, Constants::ZMQ_GSSAPI_PRINCIPAL.to_raw(), 260, true)
    }

    #[cfg(ZMQ_HAS_GSSAPI = "1")]
    pub fn get_gssapi_service_principal(&self) -> Result<result::Result<String, Vec<u8>>> {
        // 260 = best guess of max length based on docs.
        getsockopt_string(self.sock, Constants::ZMQ_GSSAPI_SERVICE_PRINCIPAL.to_raw(), 260, true)
    }

    pub fn get_handshake_ivl(&self) -> Result<i32> {
        getsockopt_i32(self.sock, Constants::ZMQ_HANDSHAKE_IVL.to_raw())
    }

    pub fn set_maxmsgsize(&self, value: i64) -> Result<()> {
        setsockopt_i64(self.sock, Constants::ZMQ_MAXMSGSIZE.to_raw(), value)
    }

<<<<<<< HEAD
    pub fn set_probe_router(&self, value: bool) -> Result<(), Error> {
        let value = if value { 1i32 } else { 0i32 };
        setsockopt_i32(self.sock, Constants::ZMQ_PROBE_ROUTER.to_raw(), value)
    }

    pub fn set_router_mandatory(&self, value: bool) -> Result<(), Error> {
        let value = if value { 1i32 } else { 0i32 };
        setsockopt_i32(self.sock, Constants::ZMQ_ROUTER_MANDATORY.to_raw(), value)
    }

    pub fn set_rcvtimeo(&self, value: i32) -> Result<(), Error> {
        setsockopt_i32(self.sock, Constants::ZMQ_RCVTIMEO.to_raw(), value)
    }

    pub fn set_sndtimeo(&self, value: i32) -> Result<(), Error> {
        setsockopt_i32(self.sock, Constants::ZMQ_SNDTIMEO.to_raw(), value)
    }

    pub fn set_sndhwm(&self, value: i32) -> Result<(), Error> {
=======
    pub fn set_sndhwm(&self, value: i32) -> Result<()> {
>>>>>>> c64f21a5
        setsockopt_i32(self.sock, Constants::ZMQ_SNDHWM.to_raw(), value)
    }

    pub fn set_rcvhwm(&self, value: i32) -> Result<()> {
        setsockopt_i32(self.sock, Constants::ZMQ_RCVHWM.to_raw(), value)
    }

    pub fn set_affinity(&self, value: u64) -> Result<()> {
        setsockopt_u64(self.sock, Constants::ZMQ_AFFINITY.to_raw(), value)
    }

    pub fn set_identity(&self, value: &[u8]) -> Result<()> {
        setsockopt_bytes(self.sock, Constants::ZMQ_IDENTITY.to_raw(), value)
    }

<<<<<<< HEAD
    pub fn set_immediate(&self, value: bool) -> Result<(), Error> {
        let value = if value { 1i32 } else { 0i32 };
        setsockopt_i32(self.sock, Constants::ZMQ_IMMEDIATE.to_raw(), value)
    }

    pub fn set_subscribe(&self, value: &[u8]) -> Result<(), Error> {
=======
    pub fn set_subscribe(&self, value: &[u8]) -> Result<()> {
>>>>>>> c64f21a5
        setsockopt_bytes(self.sock, Constants::ZMQ_SUBSCRIBE.to_raw(), value)
    }

    pub fn set_unsubscribe(&self, value: &[u8]) -> Result<()> {
        setsockopt_bytes(self.sock, Constants::ZMQ_UNSUBSCRIBE.to_raw(), value)
    }

    pub fn set_rate(&self, value: i32) -> Result<()> {
        setsockopt_i32(self.sock, Constants::ZMQ_RATE.to_raw(), value)
    }

    pub fn set_recovery_ivl(&self, value: i32) -> Result<()> {
        setsockopt_i32(self.sock, Constants::ZMQ_RECOVERY_IVL.to_raw(), value)
    }

    pub fn set_sndbuf(&self, value: i32) -> Result<()> {
        setsockopt_i32(self.sock, Constants::ZMQ_SNDBUF.to_raw(), value)
    }

    pub fn set_rcvbuf(&self, value: i32) -> Result<()> {
        setsockopt_i32(self.sock, Constants::ZMQ_RCVBUF.to_raw(), value)
    }

    pub fn set_tos(&self, value: i32) -> Result<()> {
        setsockopt_i32(self.sock, Constants::ZMQ_TOS.to_raw(), value)
    }

    pub fn set_linger(&self, value: i32) -> Result<()> {
        setsockopt_i32(self.sock, Constants::ZMQ_LINGER.to_raw(), value)
    }

    pub fn set_reconnect_ivl(&self, value: i32) -> Result<()> {
        setsockopt_i32(self.sock, Constants::ZMQ_RECONNECT_IVL.to_raw(), value)
    }

    pub fn set_reconnect_ivl_max(&self, value: i32) -> Result<()> {
        setsockopt_i32(
            self.sock, Constants::ZMQ_RECONNECT_IVL_MAX.to_raw(), value)
    }

    pub fn set_backlog(&self, value: i32) -> Result<()> {
        setsockopt_i32(self.sock, Constants::ZMQ_BACKLOG.to_raw(), value)
    }

    pub fn set_multicast_hops(&self, value: i32) -> Result<()> {
        setsockopt_i32(self.sock, Constants::ZMQ_MULTICAST_HOPS.to_raw(), value)
    }

    pub fn set_rcvtimeo(&self, value: i32) -> Result<()> {
        setsockopt_i32(self.sock, Constants::ZMQ_RCVTIMEO.to_raw(), value)
    }

    pub fn set_sndtimeo(&self, value: i32) -> Result<()> {
        setsockopt_i32(self.sock, Constants::ZMQ_SNDTIMEO.to_raw(), value)
    }

    pub fn set_ipv6(&self, value: bool) -> Result<()> {
        setsockopt_i32(self.sock, Constants::ZMQ_IPV6.to_raw(), if value { 1 } else { 0 })
    }

    pub fn set_socks_proxy(&self, value: Option<&str>) -> Result<()> {
        if let Some(proxy) = value {
            setsockopt_bytes(self.sock, Constants::ZMQ_SOCKS_PROXY.to_raw(), proxy.as_bytes())
        } else {
            setsockopt_null(self.sock, Constants::ZMQ_SOCKS_PROXY.to_raw())
        }
    }

    pub fn set_tcp_keepalive(&self, value: i32) -> Result<()> {
        setsockopt_i32(self.sock, Constants::ZMQ_TCP_KEEPALIVE.to_raw(), value)
    }

    pub fn set_tcp_keepalive_cnt(&self, value: i32) -> Result<()> {
        setsockopt_i32(self.sock, Constants::ZMQ_TCP_KEEPALIVE_CNT.to_raw(), value)
    }

    pub fn set_tcp_keepalive_idle(&self, value: i32) -> Result<()> {
        setsockopt_i32(self.sock, Constants::ZMQ_TCP_KEEPALIVE_IDLE.to_raw(), value)
    }

    pub fn set_tcp_keepalive_intvl(&self, value: i32) -> Result<()> {
        setsockopt_i32(self.sock, Constants::ZMQ_TCP_KEEPALIVE_INTVL.to_raw(), value)
    }

    pub fn set_immediate(&self, value: bool) -> Result<()> {
        setsockopt_i32(self.sock, Constants::ZMQ_IMMEDIATE.to_raw(), if value { 1 } else { 0 })
    }

    pub fn set_plain_server(&self, value: bool) -> Result<()> {
        setsockopt_i32(self.sock, Constants::ZMQ_PLAIN_SERVER.to_raw(), if value { 1 } else { 0 })
    }

    pub fn set_plain_username(&self, value: Option<&str>) -> Result<()> {
        if let Some(user) = value {
            setsockopt_bytes(self.sock, Constants::ZMQ_PLAIN_USERNAME.to_raw(), user.as_bytes())
        } else {
            setsockopt_null(self.sock, Constants::ZMQ_PLAIN_USERNAME.to_raw())
        }
    }

    pub fn set_plain_password(&self, value: Option<&str>) -> Result<()> {
        if let Some(user) = value {
            setsockopt_bytes(self.sock, Constants::ZMQ_PLAIN_PASSWORD.to_raw(), user.as_bytes())
        } else {
            setsockopt_null(self.sock, Constants::ZMQ_PLAIN_PASSWORD.to_raw())
        }
    }

    pub fn set_zap_domain(&self, value: &str) -> Result<()> {
        let cval = ffi::CString::new(value).unwrap();
        setsockopt_bytes(self.sock, Constants::ZMQ_ZAP_DOMAIN.to_raw(), cval.as_bytes())
    }

    #[cfg(ZMQ_HAS_CURVE = "1")]
    pub fn set_curve_server(&self, value: bool) -> Result<()> {
        setsockopt_i32(self.sock, Constants::ZMQ_CURVE_SERVER.to_raw(), if value { 1 } else { 0 })
    }

    #[cfg(ZMQ_HAS_CURVE = "1")]
    pub fn set_curve_publickey(&self, value: &str) -> Result<()> {
        setsockopt_bytes(self.sock, Constants::ZMQ_CURVE_PUBLICKEY.to_raw(), value.as_bytes())
    }

    #[cfg(ZMQ_HAS_CURVE = "1")]
    pub fn set_curve_secretkey(&self, value: &str) -> Result<()> {
        setsockopt_bytes(self.sock, Constants::ZMQ_CURVE_SECRETKEY.to_raw(), value.as_bytes())
    }

    #[cfg(ZMQ_HAS_CURVE = "1")]
    pub fn set_curve_serverkey(&self, value: &str) -> Result<()> {
        setsockopt_bytes(self.sock, Constants::ZMQ_CURVE_SERVERKEY.to_raw(), value.as_bytes())
    }

    pub fn set_conflate(&self, value: bool) -> Result<()> {
        setsockopt_i32(self.sock, Constants::ZMQ_CONFLATE.to_raw(), if value { 1 } else { 0 })
    }

    #[cfg(ZMQ_HAS_GSSAPI = "1")]
    pub fn set_gssapi_server(&self, value: bool) -> Result<()> {
        setsockopt_i32(self.sock, Constants::ZMQ_GSSAPI_SERVER.to_raw(), if value { 1 } else { 0 })
    }

    #[cfg(ZMQ_HAS_GSSAPI = "1")]
    pub fn set_gssapi_principal(&self, value: &str) -> Result<()> {
        setsockopt_bytes(self.sock, Constants::ZMQ_GSSAPI_PRINCIPAL.to_raw(), value.as_bytes())
    }

    #[cfg(ZMQ_HAS_GSSAPI = "1")]
    pub fn set_gssapi_service_principal(&self, value: &str) -> Result<()> {
        setsockopt_bytes(self.sock, Constants::ZMQ_GSSAPI_SERVICE_PRINCIPAL.to_raw(), value.as_bytes())
    }

    #[cfg(ZMQ_HAS_GSSAPI = "1")]
    pub fn set_gssapi_plaintext(&self, value: bool) -> Result<()> {
        setsockopt_i32(self.sock, Constants::ZMQ_GSSAPI_PLAINTEXT.to_raw(), if value { 1 } else { 0 })
    }

    pub fn set_handshake_ivl(&self, value: i32) -> Result<()> {
        setsockopt_i32(self.sock, Constants::ZMQ_HANDSHAKE_IVL.to_raw(), value)
    }

    pub fn as_poll_item<'a>(&'a self, events: i16) -> PollItem<'a> {
        PollItem {
            socket: self.sock,
            fd: 0,
            events: events,
            revents: 0,
            marker: PhantomData
        }
    }

    pub fn poll(&self, events: i16, timeout_ms: i64) -> Result<i32, Error> {
        poll(&mut [self.as_poll_item(events)], timeout_ms)
    }
}

const MSG_SIZE: usize = 64;

pub struct Message {
    msg: zmq_sys::zmq_msg_t,
}

impl Drop for Message {
    fn drop(&mut self) {
        unsafe {
            let rc = zmq_sys::zmq_msg_close(&mut self.msg);
            assert_eq!(rc, 0);
        }
    }
}

impl Message {
    /// Create an empty `Message`.
    pub fn new() -> Result<Message> {
        unsafe {
            let mut msg = zmq_sys::zmq_msg_t { unnamed_field1: [0; MSG_SIZE] };
            let rc = zmq_sys::zmq_msg_init(&mut msg);

            if rc == -1i32 { return Err(errno_to_error()); }

            Ok(Message { msg: msg })
        }
    }

    /// Create a `Message` preallocated with `len` uninitialized bytes.
    pub unsafe fn with_capacity_unallocated(len: usize) -> Result<Message> {
        let mut msg = zmq_sys::zmq_msg_t { unnamed_field1: [0; MSG_SIZE] };
        let rc = zmq_sys::zmq_msg_init_size(&mut msg, len as size_t);

        if rc == -1i32 { return Err(errno_to_error()); }

        Ok(Message { msg: msg })
    }

    /// Create a `Message` with space for `len` bytes that are initialized to 0.
    pub fn with_capacity(len: usize) -> Result<Message> {
        unsafe {
            let mut msg = try!(Message::with_capacity_unallocated(len));
            ptr::write_bytes(msg.as_mut_ptr(), 0, len);
            Ok(msg)
        }
    }

    /// Create a `Message` from a `&[u8]`. This will copy `data` into the message.
    pub fn from_slice(data: &[u8]) -> Result<Message> {
        unsafe {
            let mut msg = try!(Message::with_capacity_unallocated(data.len()));
            ptr::copy_nonoverlapping(data.as_ptr(), msg.as_mut_ptr(), data.len());
            Ok(msg)
        }
    }

    pub fn as_str<'a>(&'a self) -> Option<&'a str> {
        str::from_utf8(self).ok()
    }

    pub fn gets<'a>(&'a mut self, property: &str) -> Option<&'a str> {
        let value = unsafe { zmq_sys::zmq_msg_gets(&mut self.msg,
                          ffi::CString::new(property.as_bytes()).unwrap().as_ptr()) };

        if value == ptr::null() {
            None
        } else {
            Some(unsafe { str::from_utf8(ffi::CStr::from_ptr(value).to_bytes()).unwrap() })
        }
    }
}

impl Deref for Message {
    type Target = [u8];

    fn deref<'a>(&'a self) -> &'a [u8] {
        // This is safe because we're constraining the slice to the lifetime of
        // this message.
        unsafe {
            let ptr = self.msg.unnamed_field1.as_ptr() as *mut _;
            let data = zmq_sys::zmq_msg_data(ptr);
            let len = zmq_sys::zmq_msg_size(ptr) as usize;
            slice::from_raw_parts(mem::transmute(data), len)
        }
    }
}

impl DerefMut for Message {
    fn deref_mut<'a>(&'a mut self) -> &'a mut [u8] {
        // This is safe because we're constraining the slice to the lifetime of
        // this message.
        unsafe {
            let data = zmq_sys::zmq_msg_data(&mut self.msg);
            let len = zmq_sys::zmq_msg_size(&mut self.msg) as usize;
            slice::from_raw_parts_mut(mem::transmute(data), len)
        }
    }
}

pub static POLLIN : i16 = 1i16;
pub static POLLOUT : i16 = 2i16;
pub static POLLERR : i16 = 4i16;

#[repr(C)]
pub struct PollItem<'a> {
    socket: *mut c_void,
    fd: c_int,
    events: i16,
    revents: i16,
    marker: PhantomData<&'a Socket>
}

impl<'a> PollItem<'a> {
    pub fn from_fd(fd: c_int) -> PollItem<'a> {
        PollItem {
            socket: ptr::null_mut(),
            fd: fd,
            events: 0,
            revents: 0,
            marker: PhantomData
        }
    }

    pub fn get_revents(&self) -> i16 {
        self.revents
    }
}

pub fn poll(items: &mut [PollItem], timeout: i64) -> Result<i32,> {
    unsafe {
        let rc = zmq_sys::zmq_poll(
            items.as_mut_ptr() as *mut zmq_sys::zmq_pollitem_t,
            items.len() as c_int,
            timeout as c_long);

        if rc == -1i32 {
            Err(errno_to_error())
        } else {
            Ok(rc as i32)
        }
    }
}

pub fn proxy(frontend: &mut Socket,
             backend: &mut Socket) -> Result<()> {
    unsafe {
        let rc = zmq_sys::zmq_proxy(frontend.sock, backend.sock, ptr::null_mut());

        if rc == -1i32 {
            Err(errno_to_error())
        } else {
            Ok(())
        }
    }
}

pub fn proxy_with_capture(frontend: &mut Socket,
                          backend: &mut Socket,
                          capture: &mut Socket) -> Result<()> {
    unsafe {
        let rc = zmq_sys::zmq_proxy(frontend.sock, backend.sock, capture.sock);

        if rc == -1i32 {
            Err(errno_to_error())
        } else {
            Ok(())
        }
    }
}

pub fn has(capability: &str) -> bool {
    unsafe {
        zmq_sys::zmq_has(ffi::CString::new(capability.as_bytes()).unwrap().as_ptr()) == 1
    }
}

#[cfg(ZMQ_HAS_CURVE = "1")]
pub struct CurveKeypair {
    pub public_key: String,
    pub secret_key: String,
}

#[cfg(ZMQ_HAS_CURVE = "1")]
impl CurveKeypair {
    pub fn new() -> Result<CurveKeypair> {
        // Curve keypairs are currently 40 bytes long.
        let mut ffi_public_key = vec![0u8; 40];
        let mut ffi_secret_key = vec![0u8; 40];

        unsafe {
            let rc = zmq_sys::zmq_curve_keypair(ffi_public_key.as_mut_ptr() as *mut libc::c_char, ffi_secret_key.as_mut_ptr() as *mut libc::c_char);

            if rc == -1i32 {
                Err(errno_to_error())
            } else {
                Ok(CurveKeypair {
                    public_key: String::from_utf8(ffi_public_key).unwrap_or(String::new()),
                    secret_key: String::from_utf8(ffi_secret_key).unwrap_or(String::new())
                })
            }
        }
    }
}

pub fn z85_encode(data: &[u8]) -> String {
    if data.len() % 4 != 0 {
        return String::new();
    }

    let len = data.len() * 5 / 4;
    let mut dest = vec![0u8; len];

    unsafe {
        zmq_sys::zmq_z85_encode(dest.as_mut_ptr() as *mut libc::c_char, data.as_ptr(), data.len());
        String::from_utf8(dest).unwrap_or(String::new())
    }
}

pub fn z85_decode(data: &str) -> Vec<u8> {
    if data.len() % 5 != 0 {
        return Vec::new();
    }

    let len = data.len() * 4 / 5;
    let mut dest = vec![0u8; len];

    unsafe {
        zmq_sys::zmq_z85_decode(dest.as_mut_ptr(), ffi::CString::new(data).unwrap().into_raw());
        dest
    }
}

impl fmt::Debug for Error {
    /// Return the error string for an error.
    fn fmt(&self, f: &mut fmt::Formatter) -> fmt::Result {
        unsafe {
            let s = zmq_sys::zmq_strerror(*self as c_int);
            write!(f, "{}",
                   str::from_utf8(ffi::CStr::from_ptr(s).to_bytes()).unwrap())
        }
    }
}

macro_rules! getsockopt_num(
    ($name:ident, $c_ty:ty, $ty:ty) => (
        #[allow(trivial_casts)]
<<<<<<< HEAD
        fn $name(sock: *mut libc::c_void, opt: c_int) -> Result<$ty, Error> {
=======
        fn $name(sock: *mut c_void, opt: c_int) -> Result<$ty> {
>>>>>>> c64f21a5
            unsafe {
                let mut value: $c_ty = 0;
                let value_ptr = &mut value as *mut $c_ty;
                let mut size = mem::size_of::<$c_ty>() as size_t;

                let rc = zmq_sys::zmq_getsockopt(
                    sock,
                    opt,
                    value_ptr as *mut c_void,
                    &mut size);

                if rc == -1 {
                    Err(errno_to_error())
                } else {
                    Ok(value as $ty)
                }
            }
        }
    )
);

getsockopt_num!(getsockopt_i32, c_int, i32);
getsockopt_num!(getsockopt_i64, int64_t, i64);
getsockopt_num!(getsockopt_u64, uint64_t, u64);

fn getsockopt_string(sock: *mut c_void, opt: c_int, size: size_t, remove_nulbyte: bool) -> Result<result::Result<String, Vec<u8>>> {
    let mut size = size;
    let mut value = vec![0u8; size];

    let r = unsafe {
        zmq_sys::zmq_getsockopt(
            sock,
            opt,
            value.as_mut_ptr() as *mut c_void,
            &mut size)
    };

    if r == -1i32 {
        Err(errno_to_error())
    } else {
        if remove_nulbyte {
            size -= 1;
        }
        value.truncate(size);

        if let Ok(s) = str::from_utf8(&value) {
            return Ok(Ok(s.to_string()));
        }

        Ok(Err(value))
    }
}

macro_rules! setsockopt_num(
    ($name:ident, $ty:ty) => (
        #[allow(trivial_casts)]
        fn $name(sock: *mut c_void, opt: c_int, value: $ty) -> Result<()> {
            let size = mem::size_of::<$ty>() as size_t;

            let rc = unsafe {
                zmq_sys::zmq_setsockopt(
                    sock,
                    opt,
                    (&value as *const $ty) as *const c_void,
                    size)
            };

            if rc == -1 {
                Err(errno_to_error())
            } else {
                Ok(())
            }
        }
    )
);

setsockopt_num!(setsockopt_i32, i32);
setsockopt_num!(setsockopt_i64, i64);
setsockopt_num!(setsockopt_u64, u64);

fn setsockopt_bytes(sock: *mut c_void, opt: c_int, value: &[u8]) -> Result<()> {
    let r = unsafe {
        zmq_sys::zmq_setsockopt(
            sock,
            opt,
            value.as_ptr() as *const c_void,
            value.len() as size_t
        )
    };

    if r == -1i32 {
        Err(errno_to_error())
    } else {
        Ok(())
    }
}

fn setsockopt_null(sock: *mut c_void, opt: c_int) -> Result<()> {
    let r = unsafe {
        zmq_sys::zmq_setsockopt(
            sock,
            opt,
            ptr::null(),
            0
        )
    };

    if r == -1i32 {
        Err(errno_to_error())
    } else {
        Ok(())
    }
}

fn errno_to_error() -> Error {
    Error::from_raw(unsafe { zmq_sys::zmq_errno() })
}

#[cfg(test)]
mod tests {
    use super::*;

    #[cfg(ZMQ_HAS_CURVE = "1")]
    #[test]
    fn test_curve_keypair() {
        let keypair = CurveKeypair::new().unwrap();
        assert!(keypair.public_key.len() == 40);
        assert!(keypair.secret_key.len() == 40);
    }

    #[test]
    fn test_z85() {
        let test_str = "/AB8cGJ*-$lEbr2=TW$Q?i7:)<?G/4zr-hjppA3d";
        let decoded = z85_decode(test_str);
        let encoded = z85_encode(&decoded);
        assert_eq!(test_str, encoded);
    }

    #[test]
    fn test_get_socket_type() {
        let mut ctx = Context::new();

        let mut socket_types = vec![
            SocketType::PAIR,
            SocketType::PUB,
            SocketType::SUB,
            SocketType::REQ,
            SocketType::REP,
            SocketType::DEALER,
            SocketType::ROUTER,
            SocketType::PULL,
            SocketType::PUSH,
            SocketType::XPUB,
            SocketType::XSUB
        ];
        for sock_type in socket_types.drain(..) {
            let sock = ctx.socket(sock_type).unwrap();
            assert_eq!(sock.get_socket_type().unwrap(), sock_type);
        }
    }

    #[test]
    fn test_getset_maxmsgsize() {
        let mut ctx = Context::new();
        let sock = ctx.socket(REQ).unwrap();
        sock.set_maxmsgsize(512000).unwrap();
        assert_eq!(sock.get_maxmsgsize().unwrap(), 512000);
    }

    #[test]
    fn test_getset_sndhwm() {
        let mut ctx = Context::new();
        let sock = ctx.socket(REQ).unwrap();
        sock.set_sndhwm(500).unwrap();
        assert_eq!(sock.get_sndhwm().unwrap(), 500);
    }

    #[test]
    fn test_getset_rcvhwm() {
        let mut ctx = Context::new();
        let sock = ctx.socket(REQ).unwrap();
        sock.set_rcvhwm(500).unwrap();
        assert_eq!(sock.get_rcvhwm().unwrap(), 500);
    }

    #[test]
    fn test_getset_affinity() {
        let mut ctx = Context::new();
        let sock = ctx.socket(REQ).unwrap();
        sock.set_affinity(1024).unwrap();
        assert_eq!(sock.get_affinity().unwrap(), 1024);
    }

    #[test]
    fn test_getset_identity() {
        let mut ctx = Context::new();
        let sock = ctx.socket(REQ).unwrap();
        sock.set_identity("moo".as_bytes()).unwrap();
        assert_eq!(sock.get_identity().unwrap().unwrap(), "moo");
    }

    #[test]
    fn test_subscription() {
        let mut ctx = Context::new();
        let sock = ctx.socket(SUB).unwrap();
        assert!(sock.set_subscribe("/channel".as_bytes()).is_ok());
        assert!(sock.set_unsubscribe("/channel".as_bytes()).is_ok());
    }

    #[test]
    fn test_getset_rate() {
        let mut ctx = Context::new();
        let sock = ctx.socket(REQ).unwrap();
        sock.set_rate(200).unwrap();
        assert_eq!(sock.get_rate().unwrap(), 200);
    }

    #[test]
    fn test_getset_recovery_ivl() {
        let mut ctx = Context::new();
        let sock = ctx.socket(REQ).unwrap();
        sock.set_recovery_ivl(100).unwrap();
        assert_eq!(sock.get_recovery_ivl().unwrap(), 100);
    }

    #[test]
    fn test_getset_sndbuf() {
        let mut ctx = Context::new();
        let sock = ctx.socket(REQ).unwrap();
        sock.set_sndbuf(100).unwrap();
        assert_eq!(sock.get_sndbuf().unwrap(), 100);
    }

    #[test]
    fn test_getset_rcvbuf() {
        let mut ctx = Context::new();
        let sock = ctx.socket(REQ).unwrap();
        sock.set_rcvbuf(100).unwrap();
        assert_eq!(sock.get_rcvbuf().unwrap(), 100);
    }

    #[test]
    fn test_getset_tos() {
        let mut ctx = Context::new();
        let sock = ctx.socket(REQ).unwrap();
        sock.set_tos(100).unwrap();
        assert_eq!(sock.get_tos().unwrap(), 100);
    }

    #[test]
    fn test_getset_linger() {
        let mut ctx = Context::new();
        let sock = ctx.socket(REQ).unwrap();
        sock.set_linger(100).unwrap();
        assert_eq!(sock.get_linger().unwrap(), 100);
    }

    #[test]
    fn test_getset_reconnect_ivl() {
        let mut ctx = Context::new();
        let sock = ctx.socket(REQ).unwrap();
        sock.set_reconnect_ivl(100).unwrap();
        assert_eq!(sock.get_reconnect_ivl().unwrap(), 100);
    }

    #[test]
    fn test_getset_reconnect_ivl_max() {
        let mut ctx = Context::new();
        let sock = ctx.socket(REQ).unwrap();
        sock.set_reconnect_ivl_max(100).unwrap();
        assert_eq!(sock.get_reconnect_ivl_max().unwrap(), 100);
    }

    #[test]
    fn test_getset_backlog() {
        let mut ctx = Context::new();
        let sock = ctx.socket(REQ).unwrap();
        sock.set_backlog(50).unwrap();
        assert_eq!(sock.get_backlog().unwrap(), 50);
    }

    #[test]
    fn test_getset_multicast_hops() {
        let mut ctx = Context::new();
        let sock = ctx.socket(REQ).unwrap();
        sock.set_multicast_hops(20).unwrap();
        assert_eq!(sock.get_multicast_hops().unwrap(), 20);
    }

    #[test]
    fn test_getset_rcvtimeo() {
        let mut ctx = Context::new();
        let sock = ctx.socket(REQ).unwrap();
        sock.set_rcvtimeo(5000).unwrap();
        assert_eq!(sock.get_rcvtimeo().unwrap(), 5000);
    }

    #[test]
    fn test_getset_sndtimeo() {
        let mut ctx = Context::new();
        let sock = ctx.socket(REQ).unwrap();
        sock.set_sndtimeo(5000).unwrap();
        assert_eq!(sock.get_sndtimeo().unwrap(), 5000);
    }

    #[test]
    fn test_getset_ipv6() {
        let mut ctx = Context::new();
        let sock = ctx.socket(REQ).unwrap();

        sock.set_ipv6(true).unwrap();
        assert!(sock.is_ipv6().unwrap());

        sock.set_ipv6(false).unwrap();
        assert!(sock.is_ipv6().unwrap() == false);
    }

    #[test]
    fn test_getset_socks_proxy() {
        let mut ctx = Context::new();
        let sock = ctx.socket(REQ).unwrap();

        sock.set_socks_proxy(Some("my_socks_server.com:10080")).unwrap();
        assert_eq!(sock.get_socks_proxy().unwrap().unwrap(), "my_socks_server.com:10080");

        sock.set_socks_proxy(None).unwrap();
        assert_eq!(sock.get_socks_proxy().unwrap().unwrap(), "");
    }

    #[test]
    fn test_getset_keepalive() {
        let mut ctx = Context::new();
        let sock = ctx.socket(REQ).unwrap();

        sock.set_tcp_keepalive(-1).unwrap();
        assert_eq!(sock.get_tcp_keepalive().unwrap(), -1);

        sock.set_tcp_keepalive(0).unwrap();
        assert_eq!(sock.get_tcp_keepalive().unwrap(), 0);

        sock.set_tcp_keepalive(1).unwrap();
        assert_eq!(sock.get_tcp_keepalive().unwrap(), 1);
    }

    #[test]
    fn test_getset_keepalive_cnt() {
        let mut ctx = Context::new();
        let sock = ctx.socket(REQ).unwrap();

        sock.set_tcp_keepalive_cnt(-1).unwrap();
        assert_eq!(sock.get_tcp_keepalive_cnt().unwrap(), -1);

        sock.set_tcp_keepalive_cnt(500).unwrap();
        assert_eq!(sock.get_tcp_keepalive_cnt().unwrap(), 500);
    }

    #[test]
    fn test_getset_keepalive_idle() {
        let mut ctx = Context::new();
        let sock = ctx.socket(REQ).unwrap();

        sock.set_tcp_keepalive_idle(-1).unwrap();
        assert_eq!(sock.get_tcp_keepalive_idle().unwrap(), -1);

        sock.set_tcp_keepalive_idle(500).unwrap();
        assert_eq!(sock.get_tcp_keepalive_idle().unwrap(), 500);
    }

    #[test]
    fn test_getset_tcp_keepalive_intvl() {
        let mut ctx = Context::new();
        let sock = ctx.socket(REQ).unwrap();

        sock.set_tcp_keepalive_intvl(-1).unwrap();
        assert_eq!(sock.get_tcp_keepalive_intvl().unwrap(), -1);

        sock.set_tcp_keepalive_intvl(500).unwrap();
        assert_eq!(sock.get_tcp_keepalive_intvl().unwrap(), 500);
    }

    #[test]
    fn test_getset_immediate() {
        let mut ctx = Context::new();
        let sock = ctx.socket(REQ).unwrap();

        sock.set_immediate(true).unwrap();
        assert!(sock.is_immediate().unwrap());

        sock.set_immediate(false).unwrap();
        assert!(sock.is_immediate().unwrap() == false);
    }

    #[test]
    fn test_getset_plain_server() {
        let mut ctx = Context::new();
        let sock = ctx.socket(REQ).unwrap();

        sock.set_plain_server(true).unwrap();
        assert!(sock.is_plain_server().unwrap());

        sock.set_plain_server(false).unwrap();
        assert!(sock.is_plain_server().unwrap() == false);
    }

    #[test]
    fn test_getset_plain_username() {
        let mut ctx = Context::new();
        let sock = ctx.socket(REQ).unwrap();

        sock.set_plain_username(Some("billybob")).unwrap();
        assert_eq!(sock.get_plain_username().unwrap().unwrap(), "billybob");
        assert_eq!(sock.get_mechanism().unwrap(), Mechanism::ZMQ_PLAIN);

        sock.set_plain_username(None).unwrap();
        assert!(sock.get_mechanism().unwrap() == Mechanism::ZMQ_NULL);
    }

    #[test]
    fn test_getset_plain_password() {
        let mut ctx = Context::new();
        let sock = ctx.socket(REQ).unwrap();

        sock.set_plain_password(Some("m00c0w")).unwrap();
        assert_eq!(sock.get_plain_password().unwrap().unwrap(), "m00c0w");
        assert_eq!(sock.get_mechanism().unwrap(), Mechanism::ZMQ_PLAIN);

        sock.set_plain_password(None).unwrap();
        assert!(sock.get_mechanism().unwrap() == Mechanism::ZMQ_NULL);
    }

    #[test]
    fn test_getset_zap_domain() {
        let mut ctx = Context::new();
        let sock = ctx.socket(REQ).unwrap();
        sock.set_zap_domain("test_domain").unwrap();
        assert_eq!(sock.get_zap_domain().unwrap().unwrap(), "test_domain");
    }

    #[cfg(ZMQ_HAS_CURVE = "1")]
    #[test]
    fn test_getset_curve_server() {
        let mut ctx = Context::new();
        let sock = ctx.socket(REQ).unwrap();
        sock.set_curve_server(true).unwrap();
        assert_eq!(sock.is_curve_server().unwrap(), true);
    }

    #[cfg(ZMQ_HAS_CURVE = "1")]
    #[test]
    fn test_getset_curve_publickey() {
        let mut ctx = Context::new();
        let sock = ctx.socket(REQ).unwrap();
        sock.set_curve_publickey("FX5b8g5ZnOk7$Q}^)Y&?.v3&MIe+]OU7DTKynkUL").unwrap();
        assert_eq!(sock.get_curve_publickey().unwrap().unwrap(), "FX5b8g5ZnOk7$Q}^)Y&?.v3&MIe+]OU7DTKynkUL");
    }

    #[cfg(ZMQ_HAS_CURVE = "1")]
    #[test]
    fn test_getset_curve_secretkey() {
        let mut ctx = Context::new();
        let sock = ctx.socket(REQ).unwrap();
        sock.set_curve_secretkey("s9N%S3*NKSU$6pUnpBI&K5HBd[]G$Y3yrK?mhdbS").unwrap();
        assert_eq!(sock.get_curve_secretkey().unwrap().unwrap(), "s9N%S3*NKSU$6pUnpBI&K5HBd[]G$Y3yrK?mhdbS");
    }

    #[cfg(ZMQ_HAS_CURVE = "1")]
    #[test]
    fn test_getset_curve_serverkey() {
        let mut ctx = Context::new();
        let sock = ctx.socket(REQ).unwrap();
        sock.set_curve_serverkey("FX5b8g5ZnOk7$Q}^)Y&?.v3&MIe+]OU7DTKynkUL").unwrap();
        assert_eq!(sock.get_curve_serverkey().unwrap().unwrap(), "FX5b8g5ZnOk7$Q}^)Y&?.v3&MIe+]OU7DTKynkUL");
    }

    #[test]
    fn test_getset_conflate() {
        let mut ctx = Context::new();
        let sock = ctx.socket(REQ).unwrap();
        sock.set_conflate(true).unwrap();
        assert_eq!(sock.is_conflate().unwrap(), true);
    }

    #[cfg(ZMQ_HAS_GSSAPI = "1")]
    #[test]
    fn test_getset_gssapi_server() {
        let mut ctx = Context::new();
        let sock = ctx.socket(REQ).unwrap();
        sock.set_gssapi_server(true).unwrap();
        assert_eq!(sock.is_gssapi_server().unwrap(), true);
    }

    #[cfg(ZMQ_HAS_GSSAPI = "1")]
    #[test]
    fn test_getset_gssapi_principal() {
        let mut ctx = Context::new();
        let sock = ctx.socket(REQ).unwrap();
        sock.set_gssapi_principal("principal").unwrap();
        assert_eq!(sock.get_gssapi_principal().unwrap().unwrap(), "principal");
    }

    #[cfg(ZMQ_HAS_GSSAPI = "1")]
    #[test]
    fn test_getset_gssapi_service_principal() {
        let mut ctx = Context::new();
        let sock = ctx.socket(REQ).unwrap();
        sock.set_gssapi_service_principal("principal").unwrap();
        assert_eq!(sock.get_gssapi_service_principal().unwrap().unwrap(), "principal");
    }

    #[cfg(ZMQ_HAS_GSSAPI = "1")]
    #[test]
    fn test_getset_gssapi_plaintext() {
        let mut ctx = Context::new();
        let sock = ctx.socket(REQ).unwrap();
        sock.set_gssapi_plaintext(true).unwrap();
        assert_eq!(sock.is_gssapi_plaintext().unwrap(), true);
    }

    #[cfg(ZMQ_HAS_GSSAPI = "1")]
    #[test]
    fn test_getset_handshake_ivl() {
        let mut ctx = Context::new();
        let sock = ctx.socket(REQ).unwrap();
        sock.set_handshake_ivl(50000).unwrap();
        assert_eq!(sock.get_handshake_ivl().unwrap(), 50000);
    }
}<|MERGE_RESOLUTION|>--- conflicted
+++ resolved
@@ -46,42 +46,6 @@
 #[allow(non_camel_case_types)]
 #[derive(Clone)]
 pub enum Constants {
-<<<<<<< HEAD
-    ZMQ_AFFINITY          = 4,
-    ZMQ_IDENTITY          = 5,
-    ZMQ_SUBSCRIBE         = 6,
-    ZMQ_UNSUBSCRIBE       = 7,
-    ZMQ_RATE              = 8,
-    ZMQ_RECOVERY_IVL      = 9,
-    ZMQ_MCAST_LOOP        = 10,
-    ZMQ_SNDBUF            = 11,
-    ZMQ_RCVBUF            = 12,
-    ZMQ_RCVMORE           = 13,
-    ZMQ_FD                = 14,
-    ZMQ_EVENTS            = 15,
-    ZMQ_TYPE              = 16,
-    ZMQ_LINGER            = 17,
-    ZMQ_RECONNECT_IVL     = 18,
-    ZMQ_BACKLOG           = 19,
-    ZMQ_RECOVERY_IVL_MSEC = 20,
-    ZMQ_RECONNECT_IVL_MAX = 21,
-    ZMQ_MAXMSGSIZE        = 22,
-    ZMQ_SNDHWM            = 23,
-    ZMQ_RCVHWM            = 24,
-    ZMQ_RCVTIMEO          = 27,
-    ZMQ_SNDTIMEO          = 28,
-
-    ZMQ_MAX_VSM_SIZE      = 30,
-    ZMQ_DELIMITER         = 31,
-    ZMQ_VSM               = 32,
-    ZMQ_ROUTER_MANDATORY  = 33,
-    ZMQ_IMMEDIATE         = 39,
-    ZMQ_PROBE_ROUTER      = 51,
-
-    ZMQ_MSG_MORE          = 1,
-    ZMQ_MSG_SHARED        = 128,
-    ZMQ_MSG_MASK          = 129,
-=======
     ZMQ_AFFINITY                 = 4,
     ZMQ_IDENTITY                 = 5,
     ZMQ_SUBSCRIBE                = 6,
@@ -141,7 +105,6 @@
     ZMQ_MSG_MORE                 = 1,
     ZMQ_MSG_SHARED               = 128,
     ZMQ_MSG_MASK                 = 129,
->>>>>>> c64f21a5
 }
 
 impl Copy for Constants {}
@@ -150,51 +113,75 @@
     pub fn to_raw(&self) -> i32 {
         *self as i32
     }
-}
-
-<<<<<<< HEAD
-    pub fn from_raw(raw: i32) -> Constants {
+
+    pub fn from_raw(raw: i32) -> Option<Constants> {
         // fails if `raw` is not a valid value
         match raw {
-            4         => Constants::ZMQ_AFFINITY,
-            5         => Constants::ZMQ_IDENTITY,
-            6         => Constants::ZMQ_SUBSCRIBE,
-            7         => Constants::ZMQ_UNSUBSCRIBE,
-            8         => Constants::ZMQ_RATE,
-            9         => Constants::ZMQ_RECOVERY_IVL,
-            10        => Constants::ZMQ_MCAST_LOOP,
-            11        => Constants::ZMQ_SNDBUF,
-            12        => Constants::ZMQ_RCVBUF,
-            13        => Constants::ZMQ_RCVMORE,
-            14        => Constants::ZMQ_FD,
-            15        => Constants::ZMQ_EVENTS,
-            16        => Constants::ZMQ_TYPE,
-            17        => Constants::ZMQ_LINGER,
-            18        => Constants::ZMQ_RECONNECT_IVL,
-            19        => Constants::ZMQ_BACKLOG,
-            20        => Constants::ZMQ_RECOVERY_IVL_MSEC,
-            21        => Constants::ZMQ_RECONNECT_IVL_MAX,
-            22        => Constants::ZMQ_MAXMSGSIZE,
-            23        => Constants::ZMQ_SNDHWM,
-            24        => Constants::ZMQ_RCVHWM,
-            27        => Constants::ZMQ_RCVTIMEO,
-            28        => Constants::ZMQ_SNDTIMEO,
-
-            30        => Constants::ZMQ_MAX_VSM_SIZE,
-            31        => Constants::ZMQ_DELIMITER,
-            32        => Constants::ZMQ_VSM,
-            33        => Constants::ZMQ_ROUTER_MANDATORY,
-            39        => Constants::ZMQ_IMMEDIATE,
-            51        => Constants::ZMQ_PROBE_ROUTER,
-
-            1         => Constants::ZMQ_MSG_MORE,
-            128       => Constants::ZMQ_MSG_SHARED,
-            129       => Constants::ZMQ_MSG_MASK,
-
-            x         => panic!("invalid constant {}", x),
-        }
-    }
-=======
+            4   => Some(Constants::ZMQ_AFFINITY),
+            5   => Some(Constants::ZMQ_IDENTITY),
+            6   => Some(Constants::ZMQ_SUBSCRIBE),
+            7   => Some(Constants::ZMQ_UNSUBSCRIBE),
+            8   => Some(Constants::ZMQ_RATE),
+            9   => Some(Constants::ZMQ_RECOVERY_IVL),
+            11  => Some(Constants::ZMQ_SNDBUF),
+            12  => Some(Constants::ZMQ_RCVBUF),
+            13  => Some(Constants::ZMQ_RCVMORE),
+            14  => Some(Constants::ZMQ_FD),
+            15  => Some(Constants::ZMQ_EVENTS),
+            16  => Some(Constants::ZMQ_TYPE),
+            17  => Some(Constants::ZMQ_LINGER),
+            18  => Some(Constants::ZMQ_RECONNECT_IVL),
+            19  => Some(Constants::ZMQ_BACKLOG),
+            21  => Some(Constants::ZMQ_RECONNECT_IVL_MAX),
+            22  => Some(Constants::ZMQ_MAXMSGSIZE),
+            23  => Some(Constants::ZMQ_SNDHWM),
+            24  => Some(Constants::ZMQ_RCVHWM),
+            25  => Some(Constants::ZMQ_MULTICAST_HOPS),
+            27  => Some(Constants::ZMQ_RCVTIMEO),
+            28  => Some(Constants::ZMQ_SNDTIMEO),
+            32  => Some(Constants::ZMQ_LAST_ENDPOINT),
+            33  => Some(Constants::ZMQ_ROUTER_MANDATORY),
+            34  => Some(Constants::ZMQ_TCP_KEEPALIVE),
+            35  => Some(Constants::ZMQ_TCP_KEEPALIVE_CNT),
+            36  => Some(Constants::ZMQ_TCP_KEEPALIVE_IDLE),
+            37  => Some(Constants::ZMQ_TCP_KEEPALIVE_INTVL),
+            39  => Some(Constants::ZMQ_IMMEDIATE),
+            40  => Some(Constants::ZMQ_XPUB_VERBOSE),
+            41  => Some(Constants::ZMQ_ROUTER_RAW),
+            42  => Some(Constants::ZMQ_IPV6),
+            43  => Some(Constants::ZMQ_MECHANISM),
+            44  => Some(Constants::ZMQ_PLAIN_SERVER),
+            45  => Some(Constants::ZMQ_PLAIN_USERNAME),
+            46  => Some(Constants::ZMQ_PLAIN_PASSWORD),
+            47  => Some(Constants::ZMQ_CURVE_SERVER),
+            48  => Some(Constants::ZMQ_CURVE_PUBLICKEY),
+            49  => Some(Constants::ZMQ_CURVE_SECRETKEY),
+            50  => Some(Constants::ZMQ_CURVE_SERVERKEY),
+            51  => Some(Constants::ZMQ_PROBE_ROUTER),
+            52  => Some(Constants::ZMQ_REQ_CORRELATE),
+            53  => Some(Constants::ZMQ_REQ_RELAXED),
+            54  => Some(Constants::ZMQ_CONFLATE),
+            55  => Some(Constants::ZMQ_ZAP_DOMAIN),
+            56  => Some(Constants::ZMQ_ROUTER_HANDOVER),
+            57  => Some(Constants::ZMQ_TOS),
+            61  => Some(Constants::ZMQ_CONNECT_RID),
+            62  => Some(Constants::ZMQ_GSSAPI_SERVER),
+            63  => Some(Constants::ZMQ_GSSAPI_PRINCIPAL),
+            64  => Some(Constants::ZMQ_GSSAPI_SERVICE_PRINCIPAL),
+            65  => Some(Constants::ZMQ_GSSAPI_PLAINTEXT),
+            66  => Some(Constants::ZMQ_HANDSHAKE_IVL),
+            68  => Some(Constants::ZMQ_SOCKS_PROXY),
+            69  => Some(Constants::ZMQ_XPUB_NODROP),
+
+            1    => Some(Constants::ZMQ_MSG_MORE),
+            128  => Some(Constants::ZMQ_MSG_SHARED),
+            129  => Some(Constants::ZMQ_MSG_MASK),
+
+            _   => None,
+        }
+    }
+}
+
 /// Security Mechanism
 #[allow(non_camel_case_types)]
 #[derive(Clone, Debug, PartialEq)]
@@ -203,7 +190,6 @@
     ZMQ_PLAIN  = 1,
     ZMQ_CURVE  = 2,
     ZMQ_GSSAPI = 3,
->>>>>>> c64f21a5
 }
 
 impl Copy for Mechanism {}
@@ -439,7 +425,7 @@
         self.send(data.as_bytes(), flags)
     }
 
-    pub fn send_multipart(&mut self, parts: &[&[u8]], flags: i32) -> Result<(), Error> {
+    pub fn send_multipart(&mut self, parts: &[&[u8]], flags: i32) -> Result<()> {
         if parts.len() == 0 {
             return Ok(());
         }
@@ -467,9 +453,8 @@
         }
     }
 
-<<<<<<< HEAD
     // Receive bytes into a slice. The length passed to zmq_recv is the length of the slice.
-    pub fn recv_into(&mut self, bytes: &mut [u8], flags: i32) -> Result<(), Error> {
+    pub fn recv_into(&mut self, bytes: &mut [u8], flags: i32) -> Result<()> {
         let rc = unsafe {
             let bytes_ptr = bytes.as_mut_ptr() as *mut c_void;
             zmq_sys::zmq_recv(self.sock, bytes_ptr, bytes.len(), flags as c_int)
@@ -482,10 +467,7 @@
         }
     }
 
-    pub fn recv_msg(&mut self, flags: i32) -> Result<Message, Error> {
-=======
     pub fn recv_msg(&mut self, flags: i32) -> Result<Message> {
->>>>>>> c64f21a5
         let mut msg = try!(Message::new());
         match self.recv(&mut msg, flags) {
             Ok(()) => Ok(msg),
@@ -508,8 +490,7 @@
         }
     }
 
-<<<<<<< HEAD
-    pub fn recv_multipart(&mut self, flags: i32) -> Result<Vec<Vec<u8>>, Error> {
+    pub fn recv_multipart(&mut self, flags: i32) -> Result<Vec<Vec<u8>>> {
         let mut parts: Vec<Vec<u8>> = vec![];
         loop {
             let part = try!(self.recv_bytes(flags));
@@ -523,10 +504,7 @@
         Ok(parts)
     }
 
-    pub fn close(&mut self) -> Result<(), Error> {
-=======
     pub fn close(&mut self) -> Result<()> {
->>>>>>> c64f21a5
         if !self.closed {
             self.closed = true;
 
@@ -768,29 +746,17 @@
         setsockopt_i64(self.sock, Constants::ZMQ_MAXMSGSIZE.to_raw(), value)
     }
 
-<<<<<<< HEAD
-    pub fn set_probe_router(&self, value: bool) -> Result<(), Error> {
+    pub fn set_probe_router(&self, value: bool) -> Result<()> {
         let value = if value { 1i32 } else { 0i32 };
         setsockopt_i32(self.sock, Constants::ZMQ_PROBE_ROUTER.to_raw(), value)
     }
 
-    pub fn set_router_mandatory(&self, value: bool) -> Result<(), Error> {
+    pub fn set_router_mandatory(&self, value: bool) -> Result<()> {
         let value = if value { 1i32 } else { 0i32 };
         setsockopt_i32(self.sock, Constants::ZMQ_ROUTER_MANDATORY.to_raw(), value)
     }
 
-    pub fn set_rcvtimeo(&self, value: i32) -> Result<(), Error> {
-        setsockopt_i32(self.sock, Constants::ZMQ_RCVTIMEO.to_raw(), value)
-    }
-
-    pub fn set_sndtimeo(&self, value: i32) -> Result<(), Error> {
-        setsockopt_i32(self.sock, Constants::ZMQ_SNDTIMEO.to_raw(), value)
-    }
-
-    pub fn set_sndhwm(&self, value: i32) -> Result<(), Error> {
-=======
     pub fn set_sndhwm(&self, value: i32) -> Result<()> {
->>>>>>> c64f21a5
         setsockopt_i32(self.sock, Constants::ZMQ_SNDHWM.to_raw(), value)
     }
 
@@ -806,16 +772,7 @@
         setsockopt_bytes(self.sock, Constants::ZMQ_IDENTITY.to_raw(), value)
     }
 
-<<<<<<< HEAD
-    pub fn set_immediate(&self, value: bool) -> Result<(), Error> {
-        let value = if value { 1i32 } else { 0i32 };
-        setsockopt_i32(self.sock, Constants::ZMQ_IMMEDIATE.to_raw(), value)
-    }
-
-    pub fn set_subscribe(&self, value: &[u8]) -> Result<(), Error> {
-=======
     pub fn set_subscribe(&self, value: &[u8]) -> Result<()> {
->>>>>>> c64f21a5
         setsockopt_bytes(self.sock, Constants::ZMQ_SUBSCRIBE.to_raw(), value)
     }
 
@@ -987,7 +944,7 @@
         }
     }
 
-    pub fn poll(&self, events: i16, timeout_ms: i64) -> Result<i32, Error> {
+    pub fn poll(&self, events: i16, timeout_ms: i64) -> Result<i32> {
         poll(&mut [self.as_poll_item(events)], timeout_ms)
     }
 }
@@ -1238,11 +1195,7 @@
 macro_rules! getsockopt_num(
     ($name:ident, $c_ty:ty, $ty:ty) => (
         #[allow(trivial_casts)]
-<<<<<<< HEAD
-        fn $name(sock: *mut libc::c_void, opt: c_int) -> Result<$ty, Error> {
-=======
         fn $name(sock: *mut c_void, opt: c_int) -> Result<$ty> {
->>>>>>> c64f21a5
             unsafe {
                 let mut value: $c_ty = 0;
                 let value_ptr = &mut value as *mut $c_ty;
@@ -1359,414 +1312,4 @@
 
 fn errno_to_error() -> Error {
     Error::from_raw(unsafe { zmq_sys::zmq_errno() })
-}
-
-#[cfg(test)]
-mod tests {
-    use super::*;
-
-    #[cfg(ZMQ_HAS_CURVE = "1")]
-    #[test]
-    fn test_curve_keypair() {
-        let keypair = CurveKeypair::new().unwrap();
-        assert!(keypair.public_key.len() == 40);
-        assert!(keypair.secret_key.len() == 40);
-    }
-
-    #[test]
-    fn test_z85() {
-        let test_str = "/AB8cGJ*-$lEbr2=TW$Q?i7:)<?G/4zr-hjppA3d";
-        let decoded = z85_decode(test_str);
-        let encoded = z85_encode(&decoded);
-        assert_eq!(test_str, encoded);
-    }
-
-    #[test]
-    fn test_get_socket_type() {
-        let mut ctx = Context::new();
-
-        let mut socket_types = vec![
-            SocketType::PAIR,
-            SocketType::PUB,
-            SocketType::SUB,
-            SocketType::REQ,
-            SocketType::REP,
-            SocketType::DEALER,
-            SocketType::ROUTER,
-            SocketType::PULL,
-            SocketType::PUSH,
-            SocketType::XPUB,
-            SocketType::XSUB
-        ];
-        for sock_type in socket_types.drain(..) {
-            let sock = ctx.socket(sock_type).unwrap();
-            assert_eq!(sock.get_socket_type().unwrap(), sock_type);
-        }
-    }
-
-    #[test]
-    fn test_getset_maxmsgsize() {
-        let mut ctx = Context::new();
-        let sock = ctx.socket(REQ).unwrap();
-        sock.set_maxmsgsize(512000).unwrap();
-        assert_eq!(sock.get_maxmsgsize().unwrap(), 512000);
-    }
-
-    #[test]
-    fn test_getset_sndhwm() {
-        let mut ctx = Context::new();
-        let sock = ctx.socket(REQ).unwrap();
-        sock.set_sndhwm(500).unwrap();
-        assert_eq!(sock.get_sndhwm().unwrap(), 500);
-    }
-
-    #[test]
-    fn test_getset_rcvhwm() {
-        let mut ctx = Context::new();
-        let sock = ctx.socket(REQ).unwrap();
-        sock.set_rcvhwm(500).unwrap();
-        assert_eq!(sock.get_rcvhwm().unwrap(), 500);
-    }
-
-    #[test]
-    fn test_getset_affinity() {
-        let mut ctx = Context::new();
-        let sock = ctx.socket(REQ).unwrap();
-        sock.set_affinity(1024).unwrap();
-        assert_eq!(sock.get_affinity().unwrap(), 1024);
-    }
-
-    #[test]
-    fn test_getset_identity() {
-        let mut ctx = Context::new();
-        let sock = ctx.socket(REQ).unwrap();
-        sock.set_identity("moo".as_bytes()).unwrap();
-        assert_eq!(sock.get_identity().unwrap().unwrap(), "moo");
-    }
-
-    #[test]
-    fn test_subscription() {
-        let mut ctx = Context::new();
-        let sock = ctx.socket(SUB).unwrap();
-        assert!(sock.set_subscribe("/channel".as_bytes()).is_ok());
-        assert!(sock.set_unsubscribe("/channel".as_bytes()).is_ok());
-    }
-
-    #[test]
-    fn test_getset_rate() {
-        let mut ctx = Context::new();
-        let sock = ctx.socket(REQ).unwrap();
-        sock.set_rate(200).unwrap();
-        assert_eq!(sock.get_rate().unwrap(), 200);
-    }
-
-    #[test]
-    fn test_getset_recovery_ivl() {
-        let mut ctx = Context::new();
-        let sock = ctx.socket(REQ).unwrap();
-        sock.set_recovery_ivl(100).unwrap();
-        assert_eq!(sock.get_recovery_ivl().unwrap(), 100);
-    }
-
-    #[test]
-    fn test_getset_sndbuf() {
-        let mut ctx = Context::new();
-        let sock = ctx.socket(REQ).unwrap();
-        sock.set_sndbuf(100).unwrap();
-        assert_eq!(sock.get_sndbuf().unwrap(), 100);
-    }
-
-    #[test]
-    fn test_getset_rcvbuf() {
-        let mut ctx = Context::new();
-        let sock = ctx.socket(REQ).unwrap();
-        sock.set_rcvbuf(100).unwrap();
-        assert_eq!(sock.get_rcvbuf().unwrap(), 100);
-    }
-
-    #[test]
-    fn test_getset_tos() {
-        let mut ctx = Context::new();
-        let sock = ctx.socket(REQ).unwrap();
-        sock.set_tos(100).unwrap();
-        assert_eq!(sock.get_tos().unwrap(), 100);
-    }
-
-    #[test]
-    fn test_getset_linger() {
-        let mut ctx = Context::new();
-        let sock = ctx.socket(REQ).unwrap();
-        sock.set_linger(100).unwrap();
-        assert_eq!(sock.get_linger().unwrap(), 100);
-    }
-
-    #[test]
-    fn test_getset_reconnect_ivl() {
-        let mut ctx = Context::new();
-        let sock = ctx.socket(REQ).unwrap();
-        sock.set_reconnect_ivl(100).unwrap();
-        assert_eq!(sock.get_reconnect_ivl().unwrap(), 100);
-    }
-
-    #[test]
-    fn test_getset_reconnect_ivl_max() {
-        let mut ctx = Context::new();
-        let sock = ctx.socket(REQ).unwrap();
-        sock.set_reconnect_ivl_max(100).unwrap();
-        assert_eq!(sock.get_reconnect_ivl_max().unwrap(), 100);
-    }
-
-    #[test]
-    fn test_getset_backlog() {
-        let mut ctx = Context::new();
-        let sock = ctx.socket(REQ).unwrap();
-        sock.set_backlog(50).unwrap();
-        assert_eq!(sock.get_backlog().unwrap(), 50);
-    }
-
-    #[test]
-    fn test_getset_multicast_hops() {
-        let mut ctx = Context::new();
-        let sock = ctx.socket(REQ).unwrap();
-        sock.set_multicast_hops(20).unwrap();
-        assert_eq!(sock.get_multicast_hops().unwrap(), 20);
-    }
-
-    #[test]
-    fn test_getset_rcvtimeo() {
-        let mut ctx = Context::new();
-        let sock = ctx.socket(REQ).unwrap();
-        sock.set_rcvtimeo(5000).unwrap();
-        assert_eq!(sock.get_rcvtimeo().unwrap(), 5000);
-    }
-
-    #[test]
-    fn test_getset_sndtimeo() {
-        let mut ctx = Context::new();
-        let sock = ctx.socket(REQ).unwrap();
-        sock.set_sndtimeo(5000).unwrap();
-        assert_eq!(sock.get_sndtimeo().unwrap(), 5000);
-    }
-
-    #[test]
-    fn test_getset_ipv6() {
-        let mut ctx = Context::new();
-        let sock = ctx.socket(REQ).unwrap();
-
-        sock.set_ipv6(true).unwrap();
-        assert!(sock.is_ipv6().unwrap());
-
-        sock.set_ipv6(false).unwrap();
-        assert!(sock.is_ipv6().unwrap() == false);
-    }
-
-    #[test]
-    fn test_getset_socks_proxy() {
-        let mut ctx = Context::new();
-        let sock = ctx.socket(REQ).unwrap();
-
-        sock.set_socks_proxy(Some("my_socks_server.com:10080")).unwrap();
-        assert_eq!(sock.get_socks_proxy().unwrap().unwrap(), "my_socks_server.com:10080");
-
-        sock.set_socks_proxy(None).unwrap();
-        assert_eq!(sock.get_socks_proxy().unwrap().unwrap(), "");
-    }
-
-    #[test]
-    fn test_getset_keepalive() {
-        let mut ctx = Context::new();
-        let sock = ctx.socket(REQ).unwrap();
-
-        sock.set_tcp_keepalive(-1).unwrap();
-        assert_eq!(sock.get_tcp_keepalive().unwrap(), -1);
-
-        sock.set_tcp_keepalive(0).unwrap();
-        assert_eq!(sock.get_tcp_keepalive().unwrap(), 0);
-
-        sock.set_tcp_keepalive(1).unwrap();
-        assert_eq!(sock.get_tcp_keepalive().unwrap(), 1);
-    }
-
-    #[test]
-    fn test_getset_keepalive_cnt() {
-        let mut ctx = Context::new();
-        let sock = ctx.socket(REQ).unwrap();
-
-        sock.set_tcp_keepalive_cnt(-1).unwrap();
-        assert_eq!(sock.get_tcp_keepalive_cnt().unwrap(), -1);
-
-        sock.set_tcp_keepalive_cnt(500).unwrap();
-        assert_eq!(sock.get_tcp_keepalive_cnt().unwrap(), 500);
-    }
-
-    #[test]
-    fn test_getset_keepalive_idle() {
-        let mut ctx = Context::new();
-        let sock = ctx.socket(REQ).unwrap();
-
-        sock.set_tcp_keepalive_idle(-1).unwrap();
-        assert_eq!(sock.get_tcp_keepalive_idle().unwrap(), -1);
-
-        sock.set_tcp_keepalive_idle(500).unwrap();
-        assert_eq!(sock.get_tcp_keepalive_idle().unwrap(), 500);
-    }
-
-    #[test]
-    fn test_getset_tcp_keepalive_intvl() {
-        let mut ctx = Context::new();
-        let sock = ctx.socket(REQ).unwrap();
-
-        sock.set_tcp_keepalive_intvl(-1).unwrap();
-        assert_eq!(sock.get_tcp_keepalive_intvl().unwrap(), -1);
-
-        sock.set_tcp_keepalive_intvl(500).unwrap();
-        assert_eq!(sock.get_tcp_keepalive_intvl().unwrap(), 500);
-    }
-
-    #[test]
-    fn test_getset_immediate() {
-        let mut ctx = Context::new();
-        let sock = ctx.socket(REQ).unwrap();
-
-        sock.set_immediate(true).unwrap();
-        assert!(sock.is_immediate().unwrap());
-
-        sock.set_immediate(false).unwrap();
-        assert!(sock.is_immediate().unwrap() == false);
-    }
-
-    #[test]
-    fn test_getset_plain_server() {
-        let mut ctx = Context::new();
-        let sock = ctx.socket(REQ).unwrap();
-
-        sock.set_plain_server(true).unwrap();
-        assert!(sock.is_plain_server().unwrap());
-
-        sock.set_plain_server(false).unwrap();
-        assert!(sock.is_plain_server().unwrap() == false);
-    }
-
-    #[test]
-    fn test_getset_plain_username() {
-        let mut ctx = Context::new();
-        let sock = ctx.socket(REQ).unwrap();
-
-        sock.set_plain_username(Some("billybob")).unwrap();
-        assert_eq!(sock.get_plain_username().unwrap().unwrap(), "billybob");
-        assert_eq!(sock.get_mechanism().unwrap(), Mechanism::ZMQ_PLAIN);
-
-        sock.set_plain_username(None).unwrap();
-        assert!(sock.get_mechanism().unwrap() == Mechanism::ZMQ_NULL);
-    }
-
-    #[test]
-    fn test_getset_plain_password() {
-        let mut ctx = Context::new();
-        let sock = ctx.socket(REQ).unwrap();
-
-        sock.set_plain_password(Some("m00c0w")).unwrap();
-        assert_eq!(sock.get_plain_password().unwrap().unwrap(), "m00c0w");
-        assert_eq!(sock.get_mechanism().unwrap(), Mechanism::ZMQ_PLAIN);
-
-        sock.set_plain_password(None).unwrap();
-        assert!(sock.get_mechanism().unwrap() == Mechanism::ZMQ_NULL);
-    }
-
-    #[test]
-    fn test_getset_zap_domain() {
-        let mut ctx = Context::new();
-        let sock = ctx.socket(REQ).unwrap();
-        sock.set_zap_domain("test_domain").unwrap();
-        assert_eq!(sock.get_zap_domain().unwrap().unwrap(), "test_domain");
-    }
-
-    #[cfg(ZMQ_HAS_CURVE = "1")]
-    #[test]
-    fn test_getset_curve_server() {
-        let mut ctx = Context::new();
-        let sock = ctx.socket(REQ).unwrap();
-        sock.set_curve_server(true).unwrap();
-        assert_eq!(sock.is_curve_server().unwrap(), true);
-    }
-
-    #[cfg(ZMQ_HAS_CURVE = "1")]
-    #[test]
-    fn test_getset_curve_publickey() {
-        let mut ctx = Context::new();
-        let sock = ctx.socket(REQ).unwrap();
-        sock.set_curve_publickey("FX5b8g5ZnOk7$Q}^)Y&?.v3&MIe+]OU7DTKynkUL").unwrap();
-        assert_eq!(sock.get_curve_publickey().unwrap().unwrap(), "FX5b8g5ZnOk7$Q}^)Y&?.v3&MIe+]OU7DTKynkUL");
-    }
-
-    #[cfg(ZMQ_HAS_CURVE = "1")]
-    #[test]
-    fn test_getset_curve_secretkey() {
-        let mut ctx = Context::new();
-        let sock = ctx.socket(REQ).unwrap();
-        sock.set_curve_secretkey("s9N%S3*NKSU$6pUnpBI&K5HBd[]G$Y3yrK?mhdbS").unwrap();
-        assert_eq!(sock.get_curve_secretkey().unwrap().unwrap(), "s9N%S3*NKSU$6pUnpBI&K5HBd[]G$Y3yrK?mhdbS");
-    }
-
-    #[cfg(ZMQ_HAS_CURVE = "1")]
-    #[test]
-    fn test_getset_curve_serverkey() {
-        let mut ctx = Context::new();
-        let sock = ctx.socket(REQ).unwrap();
-        sock.set_curve_serverkey("FX5b8g5ZnOk7$Q}^)Y&?.v3&MIe+]OU7DTKynkUL").unwrap();
-        assert_eq!(sock.get_curve_serverkey().unwrap().unwrap(), "FX5b8g5ZnOk7$Q}^)Y&?.v3&MIe+]OU7DTKynkUL");
-    }
-
-    #[test]
-    fn test_getset_conflate() {
-        let mut ctx = Context::new();
-        let sock = ctx.socket(REQ).unwrap();
-        sock.set_conflate(true).unwrap();
-        assert_eq!(sock.is_conflate().unwrap(), true);
-    }
-
-    #[cfg(ZMQ_HAS_GSSAPI = "1")]
-    #[test]
-    fn test_getset_gssapi_server() {
-        let mut ctx = Context::new();
-        let sock = ctx.socket(REQ).unwrap();
-        sock.set_gssapi_server(true).unwrap();
-        assert_eq!(sock.is_gssapi_server().unwrap(), true);
-    }
-
-    #[cfg(ZMQ_HAS_GSSAPI = "1")]
-    #[test]
-    fn test_getset_gssapi_principal() {
-        let mut ctx = Context::new();
-        let sock = ctx.socket(REQ).unwrap();
-        sock.set_gssapi_principal("principal").unwrap();
-        assert_eq!(sock.get_gssapi_principal().unwrap().unwrap(), "principal");
-    }
-
-    #[cfg(ZMQ_HAS_GSSAPI = "1")]
-    #[test]
-    fn test_getset_gssapi_service_principal() {
-        let mut ctx = Context::new();
-        let sock = ctx.socket(REQ).unwrap();
-        sock.set_gssapi_service_principal("principal").unwrap();
-        assert_eq!(sock.get_gssapi_service_principal().unwrap().unwrap(), "principal");
-    }
-
-    #[cfg(ZMQ_HAS_GSSAPI = "1")]
-    #[test]
-    fn test_getset_gssapi_plaintext() {
-        let mut ctx = Context::new();
-        let sock = ctx.socket(REQ).unwrap();
-        sock.set_gssapi_plaintext(true).unwrap();
-        assert_eq!(sock.is_gssapi_plaintext().unwrap(), true);
-    }
-
-    #[cfg(ZMQ_HAS_GSSAPI = "1")]
-    #[test]
-    fn test_getset_handshake_ivl() {
-        let mut ctx = Context::new();
-        let sock = ctx.socket(REQ).unwrap();
-        sock.set_handshake_ivl(50000).unwrap();
-        assert_eq!(sock.get_handshake_ivl().unwrap(), 50000);
-    }
 }