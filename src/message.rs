extern crate zmq_sys;

use libc::size_t;

use std::ffi;
use std::fmt;
use std::ops::{Deref, DerefMut};
<<<<<<< HEAD
use std::os::raw::c_void;
use std::{mem, ptr, slice, str};
=======
use std::{ptr, slice, str};
>>>>>>> 7b30b5e7

use super::errno_to_error;

/// Holds a 0MQ message.
///
/// A message is a single frame, either received or created locally and then
/// sent over the wire. Multipart messages are transmitted as multiple
/// `Message`s.
///
/// In rust-zmq, you aren't required to create message objects if you use the
/// convenience APIs provided (e.g. `Socket::recv_bytes()` or
/// `Socket::send_str()`). However, using message objects can make multiple
/// operations in a loop more efficient, since allocated memory can be reused.
pub struct Message {
    msg: zmq_sys::zmq_msg_t,
}

<<<<<<< HEAD
=======
impl PartialEq for Message {
    fn eq(&self, other: &Message) -> bool {
        self[..] == other[..]
    }
}

impl Eq for Message {}

>>>>>>> 7b30b5e7
impl Drop for Message {
    fn drop(&mut self) {
        unsafe {
            let rc = zmq_sys::zmq_msg_close(&mut self.msg);
            assert_eq!(rc, 0);
        }
    }
}

impl fmt::Debug for Message {
    fn fmt(&self, f: &mut fmt::Formatter) -> fmt::Result {
        write!(f, "{:?}", self.deref())
    }
}

unsafe extern "C" fn drop_msg_content_box(data: *mut c_void, _hint: *mut c_void) {
    let _ = Box::from_raw(data as *mut u8);
}

impl Message {
    unsafe fn alloc<F>(f: F) -> Message
    where
        F: FnOnce(&mut zmq_sys::zmq_msg_t) -> i32,
    {
        let mut msg = zmq_sys::zmq_msg_t::default();
<<<<<<< HEAD
        let rc = f(&mut msg);
        if rc == -1 {
            panic!(errno_to_error())
        }
        Message { msg: msg }
    }

    /// Create an empty `Message`.
    pub fn new() -> Message {
        unsafe { Self::alloc(|msg| zmq_sys::zmq_msg_init(msg)) }
    }

    /// Create a `Message` preallocated with `len` uninitialized bytes.
    pub unsafe fn with_capacity_unallocated(len: usize) -> Message {
        Self::alloc(|msg| zmq_sys::zmq_msg_init_size(msg, len as size_t))
=======
        zmq_try!(unsafe { zmq_sys::zmq_msg_init(&mut msg) });
        Ok(Message { msg })
    }

    /// Create a `Message` preallocated with `len` uninitialized bytes.
    pub unsafe fn with_capacity_unallocated(len: usize) -> Result<Message> {
        let mut msg = zmq_sys::zmq_msg_t::default();
        zmq_try!(zmq_sys::zmq_msg_init_size(&mut msg, len as size_t));
        Ok(Message { msg })
>>>>>>> 7b30b5e7
    }

    /// Create a `Message` with space for `len` bytes that are initialized to 0.
    pub fn with_capacity(len: usize) -> Message {
        unsafe {
            let mut msg = Message::with_capacity_unallocated(len);
            ptr::write_bytes(msg.as_mut_ptr(), 0, len);
            msg
        }
    }

    /// Create a `Message` from a `&[u8]`. This will copy `data` into the message.
    ///
    /// This is equivalent to using the `From<&[u8]>` trait.
    pub fn from_slice(data: &[u8]) -> Message {
        unsafe {
            let mut msg = Message::with_capacity_unallocated(data.len());
            ptr::copy_nonoverlapping(data.as_ptr(), msg.as_mut_ptr(), data.len());
            msg
        }
    }

    fn from_box(data: Box<[u8]>) -> Message {
        let n = data.len();
        if n == 0 {
            return Message::new();
        }
        let raw = Box::into_raw(data);
        unsafe {
            Self::alloc(|msg| {
                zmq_sys::zmq_msg_init_data(
                    msg,
                    raw as *mut c_void,
                    n,
                    drop_msg_content_box as *mut zmq_sys::zmq_free_fn,
                    ptr::null_mut(),
                )
            })
        }
    }

    /// Return the message content as a string slice if it is valid UTF-8.
    pub fn as_str(&self) -> Option<&str> {
        str::from_utf8(self).ok()
    }

    /// Return the `ZMQ_MORE` flag, which indicates if more parts of a multipart
    /// message will follow.
    pub fn get_more(&self) -> bool {
        let rc = unsafe { zmq_sys::zmq_msg_more(&self.msg as *const _ as *mut _) };
        rc != 0
    }

    /// Query a message metadata property.
    pub fn gets<'a>(&'a mut self, property: &str) -> Option<&'a str> {
        let c_str = ffi::CString::new(property.as_bytes()).unwrap();

        let value = unsafe { zmq_sys::zmq_msg_gets(&mut self.msg, c_str.as_ptr()) };

        if value.is_null() {
            None
        } else {
            Some(unsafe { str::from_utf8(ffi::CStr::from_ptr(value).to_bytes()).unwrap() })
        }
    }
}

impl Deref for Message {
    type Target = [u8];

    fn deref(&self) -> &[u8] {
        // This is safe because we're constraining the slice to the lifetime of
        // this message.
        unsafe {
            let ptr = &self.msg as *const _ as *mut _;
            let data = zmq_sys::zmq_msg_data(ptr);
            let len = zmq_sys::zmq_msg_size(ptr) as usize;
            slice::from_raw_parts(data as *mut u8, len)
        }
    }
}

impl PartialEq for Message {
    fn eq(&self, other: &Message) -> bool {
        &self[..] == &other[..]
    }
}

impl Eq for Message {}

impl DerefMut for Message {
    fn deref_mut(&mut self) -> &mut [u8] {
        // This is safe because we're constraining the slice to the lifetime of
        // this message.
        unsafe {
            let data = zmq_sys::zmq_msg_data(&mut self.msg);
            let len = zmq_sys::zmq_msg_size(&mut self.msg) as usize;
            slice::from_raw_parts_mut(data as *mut u8, len)
        }
    }
}

impl<'a> From<&'a [u8]> for Message {
    /// Construct from a byte slice by copying the data.
    fn from(msg: &'a [u8]) -> Self {
        Message::from_slice(msg)
    }
}

impl From<Vec<u8>> for Message {
    /// Construct from a byte vector without copying the data.
    fn from(msg: Vec<u8>) -> Self {
        Message::from_box(msg.into_boxed_slice())
    }
}

impl<'a> From<&'a str> for Message {
    /// Construct from a string slice by copying the UTF-8 data.
    fn from(msg: &str) -> Self {
        Message::from_slice(msg.as_bytes())
    }
}

impl<'a> From<&'a String> for Message {
    /// Construct from a string slice by copying the UTF-8 data.
    fn from(msg: &String) -> Self {
        Message::from_slice(msg.as_bytes())
    }
}

impl<'a, T> From<&'a T> for Message
where
    T: Into<Message> + Clone,
{
    fn from(v: &'a T) -> Self {
        v.clone().into()
    }
}

/// Get the low-level C pointer.
pub fn msg_ptr(msg: &mut Message) -> *mut zmq_sys::zmq_msg_t {
    &mut msg.msg
}<|MERGE_RESOLUTION|>--- conflicted
+++ resolved
@@ -5,12 +5,8 @@
 use std::ffi;
 use std::fmt;
 use std::ops::{Deref, DerefMut};
-<<<<<<< HEAD
 use std::os::raw::c_void;
-use std::{mem, ptr, slice, str};
-=======
 use std::{ptr, slice, str};
->>>>>>> 7b30b5e7
 
 use super::errno_to_error;
 
@@ -28,17 +24,6 @@
     msg: zmq_sys::zmq_msg_t,
 }
 
-<<<<<<< HEAD
-=======
-impl PartialEq for Message {
-    fn eq(&self, other: &Message) -> bool {
-        self[..] == other[..]
-    }
-}
-
-impl Eq for Message {}
-
->>>>>>> 7b30b5e7
 impl Drop for Message {
     fn drop(&mut self) {
         unsafe {
@@ -64,12 +49,11 @@
         F: FnOnce(&mut zmq_sys::zmq_msg_t) -> i32,
     {
         let mut msg = zmq_sys::zmq_msg_t::default();
-<<<<<<< HEAD
         let rc = f(&mut msg);
         if rc == -1 {
             panic!(errno_to_error())
         }
-        Message { msg: msg }
+        Message { msg }
     }
 
     /// Create an empty `Message`.
@@ -80,17 +64,6 @@
     /// Create a `Message` preallocated with `len` uninitialized bytes.
     pub unsafe fn with_capacity_unallocated(len: usize) -> Message {
         Self::alloc(|msg| zmq_sys::zmq_msg_init_size(msg, len as size_t))
-=======
-        zmq_try!(unsafe { zmq_sys::zmq_msg_init(&mut msg) });
-        Ok(Message { msg })
-    }
-
-    /// Create a `Message` preallocated with `len` uninitialized bytes.
-    pub unsafe fn with_capacity_unallocated(len: usize) -> Result<Message> {
-        let mut msg = zmq_sys::zmq_msg_t::default();
-        zmq_try!(zmq_sys::zmq_msg_init_size(&mut msg, len as size_t));
-        Ok(Message { msg })
->>>>>>> 7b30b5e7
     }
 
     /// Create a `Message` with space for `len` bytes that are initialized to 0.
@@ -175,7 +148,7 @@
 
 impl PartialEq for Message {
     fn eq(&self, other: &Message) -> bool {
-        &self[..] == &other[..]
+        self[..] == other[..]
     }
 }
 
