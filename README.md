Rust ZeroMQ bindings.

[![Travis Build Status](https://travis-ci.org/erickt/rust-zmq.png?branch=master)](https://travis-ci.org/erickt/rust-zmq)
[![Appveyor Build status](https://ci.appveyor.com/api/projects/status/xhytsx4jwyb9qk7m?svg=true)](https://ci.appveyor.com/project/erickt/rust-zmq)
[![Coverage Status](https://coveralls.io/repos/erickt/erickt-zmq/badge.svg?branch=master)](https://coveralls.io/r/erickt/erickt-zmq?branch=master)
[![Apache 2.0 licensed](https://img.shields.io/badge/license-Apache2.0-blue.svg)](./LICENSE-APACHE)
[![MIT licensed](https://img.shields.io/badge/license-MIT-blue.svg)](./LICENSE-MIT)
[![crates.io](http://meritbadge.herokuapp.com/zmq)](https://crates.io/crates/zmq)
[![docs](https://docs.rs/zmq/badge.svg)](https://docs.rs/zmq)

[Documentation](https://docs.rs/crate/zmq/)

[Release Notes](https://github.com/erickt/rust-zmq/tree/master/NEWS.md)

# Installation

Currently, rust-zmq requires ZeroMQ 4.1 or newer. For example, on
recent Debian-based distributions, you can use the following command
to get the prerequiste headers and library installed:

    apt install libzmq3-dev

If your OS of choice does not provide packages of a new-enough libzmq,
you will first have to install it from source; see
<https://github.com/zeromq/libzmq/releases>.


rust-zmq uses [cargo](https://crates.io) to install. Users should add this to
their `Cargo.toml` file:

    [dependencies]
    zmq = "0.8"

The build normally uses `pkg-config` to find out about libzmq's
location. If that is not available, the environment variable
`LIBZMQ_PREFIX` (or alternatively, `LIBZMQ_LIB_DIR` and
`LIBZMQ_INCLUDE_DIR`) can be defined to avoid the invocation of
`pkg-config`.

<<<<<<< HEAD
# Usage
=======
Note for Windows users (regarding dynamic linking of ZeroMQ):

- When building `libzmq` from sources, the library must be renamed
  to `zmq.lib` from the auto named `libzmq-v***-mt-gd-*_*_*.lib`,
  `libzmq.lib`, `libzmq-mt-*_*_*.lib`, etc.
- The folder containing the `*.dll` (dynamic link library)
  referred to by `zmq.lib` must be accessible via the path for
  the session that invokes the Rust compiler.
- The name of the `*.dll` in question depends on the build system
  used for `libzmq` and can usually be seen when opening `zmq.lib`
  in a text editor.

Usage
-----
>>>>>>> 0d4e8e7d

`rust-zmq` is a pretty straight forward port of the C API into Rust:

```rust
fn main() {
    let ctx = zmq::Context::new();

    let mut socket = ctx.socket(zmq::REQ).unwrap();
    socket.connect("tcp://127.0.0.1:1234").unwrap();
    socket.send_str("hello world!", 0).unwrap();
}
```

You can find more usage examples in
https://github.com/erickt/rust-zmq/tree/master/examples.

# Contributing

Install for contributing to rust-zmq:

    % git clone https://github.com/erickt/rust-zmq
    % cd rust-zmq
    % cargo build

Note that the `master` branch is currently in API-breaking mode while
we try to make the API more ergomic and flexible for the `0.9` release
series.

__This means that pull requests (e.g. bugfixes), which do not need to
break API should be submitted for the `release/v0.8` branch__. This
also applies to new features, if they can be implemented in an
API-compatible way, the pull request should also aim for
`release/v0.8`. Please submit an issue for missing features before you
start coding, so the suitable branch and other potential questions can
be clarified up-front.

The reason for using branches, and thus increasing overhead a bit for
all involved, is that it's not yet clear how long it will take to
reach a point in `master` that we feel comfortable with releasing as
0.9.0, as we'd like to have the core part of the API more-or-less
fixed by then. Using the `release/v0.8` branch we can deliver bugfixes
and smaller features in the meantime without forcing users to follow
master's changing API and to continuously adjust their code to API
changes.<|MERGE_RESOLUTION|>--- conflicted
+++ resolved
@@ -37,9 +37,6 @@
 `LIBZMQ_INCLUDE_DIR`) can be defined to avoid the invocation of
 `pkg-config`.
 
-<<<<<<< HEAD
-# Usage
-=======
 Note for Windows users (regarding dynamic linking of ZeroMQ):
 
 - When building `libzmq` from sources, the library must be renamed
@@ -52,9 +49,7 @@
   used for `libzmq` and can usually be seen when opening `zmq.lib`
   in a text editor.
 
-Usage
------
->>>>>>> 0d4e8e7d
+# Usage
 
 `rust-zmq` is a pretty straight forward port of the C API into Rust:
 
